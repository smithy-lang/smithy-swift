--- conflicted
+++ resolved
@@ -54,13 +54,10 @@
         .library(name: "SmithyCBOR", targets: ["SmithyCBOR"]),
         .library(name: "SmithyWaitersAPI", targets: ["SmithyWaitersAPI"]),
         .library(name: "SmithyTestUtil", targets: ["SmithyTestUtil"]),
-<<<<<<< HEAD
-        .plugin(name: "SmithyCodeGenerator", targets: ["SmithyCodeGenerator"]),
-=======
         .library(name: "SmithySwiftNIO", targets: ["SmithySwiftNIO"]),
         .library(name: "SmithyTelemetryAPI", targets: ["SmithyTelemetryAPI"]),
         .library(name: "SmithyHTTPClientAPI", targets: ["SmithyHTTPClientAPI"]),
->>>>>>> 0f3fb709
+        .plugin(name: "SmithyCodeGenerator", targets: ["SmithyCodeGenerator"]),
     ],
     dependencies: {
         var dependencies: [Package.Dependency] = [
@@ -320,16 +317,15 @@
             resources: [ .process("Resources") ]
         ),
         .testTarget(
-<<<<<<< HEAD
             name: "SmithyTests",
             dependencies: ["Smithy"]
-=======
+        ),
+        .testTarget(
             name: "SmithySwiftNIOTests",
             dependencies: [
                 "SmithySwiftNIO",
                 "SmithyTestUtil",
             ]
->>>>>>> 0f3fb709
         ),
         .testTarget(
             name: "SmithyCBORTests",
