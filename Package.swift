--- conflicted
+++ resolved
@@ -130,14 +130,11 @@
         ),
         .target(
             name: "SmithyTestUtil",
-<<<<<<< HEAD
             dependencies: [
                 "ClientRuntime",
+                "SmithyHTTPAPI",
                 .product(name: "AwsCommonRuntimeKit", package: "aws-crt-swift"),
             ]
-=======
-            dependencies: ["ClientRuntime", "SmithyHTTPAPI"]
->>>>>>> 5779dc20
         ),
         .target(
             name: "SmithyIdentity",
