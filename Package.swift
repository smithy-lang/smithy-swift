--- conflicted
+++ resolved
@@ -309,14 +309,11 @@
         ),
         .target(
             name: "SmithyCodegenCore",
-<<<<<<< HEAD
-            dependencies: ["SmithySerialization"],
+            dependencies: [
+                "Smithy",
+                "SmithySerialization",
+            ],
             resources: [ .process("Resources") ]
-=======
-            dependencies: [
-                "Smithy",
-            ]
->>>>>>> b60eebc2
         ),
         .testTarget(
             name: "ClientRuntimeTests",
