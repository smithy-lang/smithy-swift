// swift-tools-version:5.9

import Foundation
import PackageDescription

// Define libxml2 only on Linux, since it causes warnings
// about "pkgconfig not found" on Mac
#if os(Linux)
let libXML2DependencyOrNil: Target.Dependency? = "libxml2"
let libXML2TargetOrNil: Target? = Target.systemLibrary(
    name: "libxml2",
    pkgConfig: "libxml-2.0",
    providers: [
        .apt(["libxml2 libxml2-dev"]),
        .yum(["libxml2 libxml2-devel"])
    ]
)
#else
let libXML2DependencyOrNil: Target.Dependency? = nil
let libXML2TargetOrNil: Target? = nil
#endif

let package = Package(
    name: "smithy-swift",
    platforms: [
        .macOS(.v10_15),
        .iOS(.v13),
        .tvOS(.v13),
        .watchOS(.v6)
    ],
    products: [
        .library(name: "Smithy", targets: ["Smithy"]),
        .library(name: "ClientRuntime", targets: ["ClientRuntime"]),
        .library(name: "SmithyRetriesAPI", targets: ["SmithyRetriesAPI"]),
        .library(name: "SmithyRetries", targets: ["SmithyRetries"]),
        .library(name: "SmithyReadWrite", targets: ["SmithyReadWrite"]),
        .library(name: "SmithyXML", targets: ["SmithyXML"]),
        .library(name: "SmithyJSON", targets: ["SmithyJSON"]),
        .library(name: "SmithyFormURL", targets: ["SmithyFormURL"]),
        .library(name: "SmithyTimestamps", targets: ["SmithyTimestamps"]),
        .library(name: "SmithyIdentity", targets: ["SmithyIdentity"]),
        .library(name: "SmithyIdentityAPI", targets: ["SmithyIdentityAPI"]),
        .library(name: "SmithyHTTPAPI", targets: ["SmithyHTTPAPI"]),
        .library(name: "SmithyHTTPClient", targets: ["SmithyHTTPClient"]),
        .library(name: "SmithyHTTPAuth", targets: ["SmithyHTTPAuth"]),
        .library(name: "SmithyHTTPAuthAPI", targets: ["SmithyHTTPAuthAPI"]),
        .library(name: "SmithyEventStreamsAPI", targets: ["SmithyEventStreamsAPI"]),
        .library(name: "SmithyEventStreamsAuthAPI", targets: ["SmithyEventStreamsAuthAPI"]),
        .library(name: "SmithyEventStreams", targets: ["SmithyEventStreams"]),
        .library(name: "SmithyStreams", targets: ["SmithyStreams"]),
        .library(name: "SmithyChecksumsAPI", targets: ["SmithyChecksumsAPI"]),
        .library(name: "SmithyChecksums", targets: ["SmithyChecksums"]),
        .library(name: "SmithyWaitersAPI", targets: ["SmithyWaitersAPI"]),
        .library(name: "SmithyTestUtil", targets: ["SmithyTestUtil"]),
    ],
    dependencies: {
        var dependencies: [Package.Dependency] = [
            .package(url: "https://github.com/awslabs/aws-crt-swift.git", exact: "0.36.0"),
            .package(url: "https://github.com/apple/swift-log.git", from: "1.0.0"),
        ]
        let isDocCEnabled = ProcessInfo.processInfo.environment["AWS_SWIFT_SDK_ENABLE_DOCC"] != nil
        if isDocCEnabled {
            dependencies.append(.package(url: "https://github.com/apple/swift-docc-plugin", from: "1.0.0"))
        }
        return dependencies
    }(),
    targets: [
        .target(
            name: "Smithy",
            dependencies: [
                .product(name: "Logging", package: "swift-log"),
            ]
        ),
        .target(
            name: "ClientRuntime",
            dependencies: [
                "Smithy",
                "SmithyRetriesAPI",
                "SmithyRetries",
                "SmithyXML",
                "SmithyJSON",
                "SmithyFormURL",
                "SmithyIdentity",
                "SmithyIdentityAPI",
                "SmithyHTTPAPI",
                "SmithyHTTPClient",
                "SmithyHTTPAuth",
                "SmithyHTTPAuthAPI",
                "SmithyEventStreamsAPI",
                "SmithyEventStreams",
                "SmithyEventStreamsAuthAPI",
                "SmithyStreams",
                "SmithyChecksumsAPI",
                "SmithyChecksums",
                .product(name: "AwsCommonRuntimeKit", package: "aws-crt-swift"),
            ],
            resources: [
                .copy("PrivacyInfo.xcprivacy")
            ]
        ),
        .target(
            name: "SmithyRetriesAPI"
        ),
        .target(
            name: "SmithyRetries",
            dependencies: [
                "SmithyRetriesAPI",
                .product(name: "AwsCommonRuntimeKit", package: "aws-crt-swift"),
            ]
        ),
        .target(
            name: "SmithyReadWrite",
            dependencies: ["Smithy", "SmithyTimestamps"]
        ),
        .target(
            name: "SmithyXML",
            dependencies: [
                "SmithyReadWrite",
                "SmithyTimestamps",
                libXML2DependencyOrNil
            ].compactMap { $0 }
        ),
        .target(
            name: "SmithyJSON",
            dependencies: [
                "SmithyReadWrite",
                "SmithyTimestamps"
            ]
        ),
        .target(
            name: "SmithyFormURL",
            dependencies: [
                "SmithyReadWrite",
                "SmithyTimestamps"
            ]
        ),
        libXML2TargetOrNil,
        .target(
            name: "SmithyTimestamps"
        ),
        .target(
            name: "SmithyTestUtil",
<<<<<<< HEAD
            dependencies: [
                "ClientRuntime",
                "SmithyHTTPAPI",
                .product(name: "AwsCommonRuntimeKit", package: "aws-crt-swift"),
            ]
=======
            dependencies: ["ClientRuntime", "SmithyHTTPAPI", "SmithyIdentity"]
>>>>>>> 051904a2
        ),
        .target(
            name: "SmithyIdentity",
            dependencies: [
                "SmithyIdentityAPI",
                .product(name: "AwsCommonRuntimeKit", package: "aws-crt-swift")
            ]
        ),
        .target(
            name: "SmithyIdentityAPI",
            dependencies: ["Smithy"]
        ),
        .target(
            name: "SmithyHTTPAPI",
            dependencies: ["Smithy"]
        ),
        .target(
            name: "SmithyHTTPClient",
            dependencies: [
                "Smithy",
                "SmithyHTTPAPI",
                "SmithyStreams",
                .product(name: "AwsCommonRuntimeKit", package: "aws-crt-swift")
            ]
        ),
        .target(
            name: "SmithyHTTPAuth",
            dependencies: [
                "Smithy",
                "SmithyHTTPAPI",
                "SmithyHTTPAuthAPI",
                "SmithyIdentity",
                "SmithyIdentityAPI",
                "SmithyChecksumsAPI",
                "SmithyHTTPClient",
                .product(name: "AwsCommonRuntimeKit", package: "aws-crt-swift")
            ]
        ),
        .target(
            name: "SmithyHTTPAuthAPI",
            dependencies: ["Smithy", "SmithyHTTPAPI", "SmithyIdentityAPI"]
        ),
        .target(
            name: "SmithyEventStreamsAPI",
            dependencies: ["Smithy"]
        ),
        .target(
            name: "SmithyEventStreamsAuthAPI",
            dependencies: ["Smithy", "SmithyEventStreamsAPI"]
        ),
        .target(
            name: "SmithyEventStreams",
            dependencies: [
                "Smithy",
                "SmithyEventStreamsAPI",
                "SmithyEventStreamsAuthAPI",
                .product(name: "AwsCommonRuntimeKit", package: "aws-crt-swift")
            ]
        ),
        .target(
            name: "SmithyStreams",
            dependencies: [
                "Smithy",
                .product(name: "Logging", package: "swift-log"),
                .product(name: "AwsCommonRuntimeKit", package: "aws-crt-swift")
            ]
        ),
        .target(
            name: "SmithyChecksumsAPI",
            dependencies: ["Smithy"]
        ),
        .target(
            name: "SmithyChecksums",
            dependencies: [
                "Smithy",
                "SmithyChecksumsAPI",
                "SmithyStreams",
                "SmithyHTTPClient",
                .product(name: "AwsCommonRuntimeKit", package: "aws-crt-swift")
            ]
        ),
        .target(
            name: "SmithyWaitersAPI"
        ),
        .testTarget(
            name: "ClientRuntimeTests",
            dependencies: ["ClientRuntime", "SmithyTestUtil", "SmithyStreams"],
            resources: [ .process("Resources") ]
        ),
        .testTarget(
            name: "SmithyHTTPClientTests",
            dependencies: [
                "SmithyHTTPClient",
                "SmithyHTTPAPI",
                "Smithy",
                "SmithyTestUtil",
                .product(name: "AwsCommonRuntimeKit", package: "aws-crt-swift")
            ]
        ),
        .testTarget(
            name: "SmithyXMLTests",
            dependencies: ["SmithyXML", "ClientRuntime"]
        ),
        .testTarget(
            name: "SmithyHTTPAuthTests",
            dependencies: ["SmithyHTTPAuth", "SmithyHTTPAPI", "Smithy", "SmithyIdentity", "ClientRuntime"]
        ),
        .testTarget(
            name: "SmithyJSONTests",
            dependencies: ["SmithyJSON", "ClientRuntime", "SmithyTestUtil"]
        ),
        .testTarget(
            name: "SmithyFormURLTests",
            dependencies: ["SmithyFormURL", "ClientRuntime"]
        ),
        .testTarget(
            name: "SmithyTimestampsTests",
            dependencies: ["SmithyTimestamps"]
        ),
        .testTarget(
            name: "SmithyTestUtilTests",
            dependencies: ["SmithyTestUtil"]
        ),
        .testTarget(
            name: "SmithyEventStreamsTests",
            dependencies: ["SmithyEventStreams"]
        ),
        .testTarget(
            name: "SmithyIdentityTests",
            dependencies: ["Smithy", "SmithyIdentity"]
        ),
        .testTarget(
            name: "SmithyWaitersAPITests",
            dependencies: ["Smithy", "SmithyWaitersAPI"]
        ),
        .testTarget(
            name: "SmithyRetriesTests",
            dependencies: ["ClientRuntime", "SmithyRetriesAPI", "SmithyRetries", "SmithyTestUtil"]
        ),
        .testTarget(
            name: "SmithyHTTPAPITests",
            dependencies: ["SmithyHTTPAPI"]
        ),
    ].compactMap { $0 }
)<|MERGE_RESOLUTION|>--- conflicted
+++ resolved
@@ -140,15 +140,12 @@
         ),
         .target(
             name: "SmithyTestUtil",
-<<<<<<< HEAD
             dependencies: [
                 "ClientRuntime",
                 "SmithyHTTPAPI",
+                "SmithyIdentity",
                 .product(name: "AwsCommonRuntimeKit", package: "aws-crt-swift"),
             ]
-=======
-            dependencies: ["ClientRuntime", "SmithyHTTPAPI", "SmithyIdentity"]
->>>>>>> 051904a2
         ),
         .target(
             name: "SmithyIdentity",
