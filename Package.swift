--- conflicted
+++ resolved
@@ -356,13 +356,12 @@
             dependencies: ["SmithyHTTPAPI"]
         ),
         .testTarget(
-<<<<<<< HEAD
+            name: "SmithyStreamsTests",
+            dependencies: ["SmithyStreams", "Smithy"]
+        ),
+        .testTarget(
             name: "SmithyCodegenCoreTests",
             dependencies: ["SmithyCodegenCore"]
-=======
-            name: "SmithyStreamsTests",
-            dependencies: ["SmithyStreams", "Smithy"]
->>>>>>> 38868fa3
         ),
     ].compactMap { $0 }
 )