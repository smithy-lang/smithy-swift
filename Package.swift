// swift-tools-version:5.7

import PackageDescription

// Define libxml2 only on Linux, since it causes warnings
// about "pkgconfig not found" on Mac
#if os(Linux)
let libXML2DependencyOrNil: Target.Dependency? = "libxml2"
let libXML2TargetOrNil: Target? = Target.systemLibrary(
    name: "libxml2",
    pkgConfig: "libxml-2.0",
    providers: [
        .apt(["libxml2 libxml2-dev"]),
        .yum(["libxml2 libxml2-devel"])
    ]
)
#else
let libXML2DependencyOrNil: Target.Dependency? = nil
let libXML2TargetOrNil: Target? = nil
#endif

let package = Package(
    name: "smithy-swift",
    platforms: [
        .macOS(.v10_15),
        .iOS(.v13),
        .tvOS(.v13),
        .watchOS(.v6)
    ],
    products: [
        .library(name: "ClientRuntime", targets: ["ClientRuntime"]),
        .library(name: "SmithyReadWrite", targets: ["SmithyReadWrite"]),
        .library(name: "SmithyXML", targets: ["SmithyXML"]),
        .library(name: "SmithyTestUtil", targets: ["SmithyTestUtil"]),
    ],
    dependencies: [
<<<<<<< HEAD
        .package(url: "https://github.com/awslabs/aws-crt-swift.git", exact: "0.20.0"),
=======
        .package(url: "https://github.com/awslabs/aws-crt-swift.git", exact: "0.22.0"),
>>>>>>> a084a202
        .package(url: "https://github.com/apple/swift-log.git", from: "1.0.0"),
        .package(url: "https://github.com/MaxDesiatov/XMLCoder.git", exact: "0.17.0")
    ],
    targets: [
        .target(
            name: "ClientRuntime",
            dependencies: [
                "SmithyXML",
                .product(name: "AwsCommonRuntimeKit", package: "aws-crt-swift"),
                .product(name: "Logging", package: "swift-log"),
                .product(name: "XMLCoder", package: "XMLCoder")
            ]
        ),
        .target(name: "SmithyReadWrite"),
        .target(
            name: "SmithyXML",
            dependencies: [
                "SmithyReadWrite",
                "SmithyTimestamps",
                libXML2DependencyOrNil
            ].compactMap { $0 }
        ),
        libXML2TargetOrNil,
        .target(
            name: "SmithyTimestamps"
        ),
        .target(
            name: "SmithyTestUtil",
            dependencies: ["ClientRuntime"]
        ),
        .testTarget(
            name: "ClientRuntimeTests",
            dependencies: ["ClientRuntime", "SmithyTestUtil"]
        ),
        .testTarget(
            name: "SmithyXMLTests",
            dependencies: ["SmithyXML"]
        ),
        .testTarget(
            name: "SmithyTimestampsTests",
            dependencies: ["SmithyTimestamps"]
        ),
        .testTarget(
            name: "SmithyTestUtilTests",
            dependencies: ["SmithyTestUtil"]
        ),
    ].compactMap { $0 }
)<|MERGE_RESOLUTION|>--- conflicted
+++ resolved
@@ -34,11 +34,7 @@
         .library(name: "SmithyTestUtil", targets: ["SmithyTestUtil"]),
     ],
     dependencies: [
-<<<<<<< HEAD
-        .package(url: "https://github.com/awslabs/aws-crt-swift.git", exact: "0.20.0"),
-=======
         .package(url: "https://github.com/awslabs/aws-crt-swift.git", exact: "0.22.0"),
->>>>>>> a084a202
         .package(url: "https://github.com/apple/swift-log.git", from: "1.0.0"),
         .package(url: "https://github.com/MaxDesiatov/XMLCoder.git", exact: "0.17.0")
     ],
