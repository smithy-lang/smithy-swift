--- conflicted
+++ resolved
@@ -8,14 +8,10 @@
 import software.amazon.smithy.swift.codegen.model.buildSymbol
 
 object FoundationTypes {
-<<<<<<< HEAD
-    val Data = builtInSymbol("Data")
-    val Date = builtInSymbol("Date")
-    val TimeInterval = builtInSymbol("TimeInterval")
-    val URL = builtInSymbol("URL")
-=======
+    val Data = builtInSymbol("Data", SwiftDeclaration.STRUCT)
+    val Date = builtInSymbol("Date", SwiftDeclaration.STRUCT)
     val TimeInterval = builtInSymbol("TimeInterval", SwiftDeclaration.TYPEALIAS)
->>>>>>> b1e14ef8
+    val URL = builtInSymbol("URL", SwiftDeclaration.STRUCT)
 }
 
 private fun builtInSymbol(symbol: String, declaration: SwiftDeclaration? = null) = buildSymbol {
