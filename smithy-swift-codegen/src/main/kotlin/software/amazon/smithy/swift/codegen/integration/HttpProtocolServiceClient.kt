--- conflicted
+++ resolved
@@ -108,12 +108,8 @@
                 .joinToString(" & ")
 
         writer.openBlock(
-<<<<<<< HEAD
-            "public struct \$LConfiguration: \$L {", "}",
-=======
-            "public class \$LConfiguration: \$L {",
+            "public struct \$LConfiguration: \$L {",
             "}",
->>>>>>> e3deec9f
             serviceConfig.clientName.toUpperCamelCase(),
             clientConfigurationProtocols,
         ) {
