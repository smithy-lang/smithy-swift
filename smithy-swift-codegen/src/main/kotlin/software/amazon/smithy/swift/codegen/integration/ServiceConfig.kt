--- conflicted
+++ resolved
@@ -22,38 +22,7 @@
 
     open val typeName: String = "${clientName.toUpperCamelCase()}.${clientName.toUpperCamelCase()}Configuration"
 
-<<<<<<< HEAD
-    fun sdkRuntimeConfigProperties(): List<ConfigField> {
-        val configFields = mutableListOf(
-            ConfigField("encoder", ClientRuntimeTypes.Serde.RequestEncoder, propFormatter = "\$T"),
-            ConfigField("decoder", ClientRuntimeTypes.Serde.ResponseDecoder, propFormatter = "\$T"),
-            ConfigField("httpClientEngine", ClientRuntimeTypes.Http.HttpClientEngine),
-            ConfigField("httpClientConfiguration", ClientRuntimeTypes.Http.HttpClientConfiguration),
-            ConfigField("idempotencyTokenGenerator", ClientRuntimeTypes.Core.IdempotencyTokenGenerator),
-            ConfigField("retryStrategyOptions", ClientRuntimeTypes.Core.RetryStrategyOptions),
-            ConfigField("clientLogMode", ClientRuntimeTypes.Core.ClientLogMode),
-            ConfigField("logger", ClientRuntimeTypes.Core.Logger)
-        ).sortedBy { it.memberName }
-        return configFields
-    }
-
-    open fun otherRuntimeConfigProperties(): List<ConfigField> = listOf()
-
-    open fun renderInitializers(serviceSymbol: Symbol) {
-        writer.openBlock("public init(runtimeConfig: \$N) throws {", "}", ClientRuntimeTypes.Core.DefaultSDKRuntimeConfiguration) {
-            val configFields = sdkRuntimeConfigProperties()
-            configFields.forEach {
-                writer.write("self.${it.memberName} = runtimeConfig.${it.memberName}")
-            }
-        }
-        writer.write("")
-        writer.openBlock("public convenience init() throws {", "}") {
-            writer.write("let defaultRuntimeConfig = try \$N(\"${clientName}\")", ClientRuntimeTypes.Core.DefaultSDKRuntimeConfiguration)
-            writer.write("try self.init(runtimeConfig: defaultRuntimeConfig)")
-        }
-    }
-
-    open fun serviceConfigProperties(): List<ConfigField> = listOf()
+    open fun serviceSpecificConfigProperties(): List<ConfigField> = listOf()
 }
 
 object ServiceTypes {
@@ -64,7 +33,4 @@
     private fun symbol(name: String): Symbol = buildSymbol {
         this.name = name
     }
-=======
-    open fun serviceSpecificConfigProperties(): List<ConfigField> = listOf()
->>>>>>> d198bbae
 }