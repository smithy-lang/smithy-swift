--- conflicted
+++ resolved
@@ -141,27 +141,14 @@
     private fun renderEnum() {
         writer.writeShapeDocs(shape)
         writer.writeAvailableAttribute(null, shape)
-<<<<<<< HEAD
-        val conformances = writer.format(
-            "\$N, \$N, \$N, \$N, \$N",
-=======
         writer.openBlock(
             "${settings.visibility} enum \$enum.name:L: \$N, \$N, \$N, \$N, \$N {",
             "}",
->>>>>>> ca8a96a5
             SwiftTypes.Protocols.Sendable,
             SwiftTypes.Protocols.Equatable,
             SwiftTypes.Protocols.RawRepresentable,
             SwiftTypes.Protocols.CaseIterable,
             SwiftTypes.Protocols.Hashable,
-<<<<<<< HEAD
-        )
-        writer.openBlock(
-            "public enum \$enum.name:L: \$L {",
-            "}",
-            conformances,
-=======
->>>>>>> ca8a96a5
         ) {
             createEnumWriterContexts()
             // add the sdkUnknown case which will always be last
