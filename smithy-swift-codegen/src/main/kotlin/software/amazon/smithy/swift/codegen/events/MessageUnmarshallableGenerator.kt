package software.amazon.smithy.swift.codegen.events

import software.amazon.smithy.codegen.core.CodegenException
import software.amazon.smithy.codegen.core.Symbol
import software.amazon.smithy.model.shapes.MemberShape
import software.amazon.smithy.model.shapes.ShapeType
import software.amazon.smithy.model.shapes.UnionShape
import software.amazon.smithy.model.traits.EventHeaderTrait
import software.amazon.smithy.model.traits.EventPayloadTrait
import software.amazon.smithy.swift.codegen.SwiftWriter
import software.amazon.smithy.swift.codegen.integration.HTTPProtocolCustomizable
import software.amazon.smithy.swift.codegen.integration.ProtocolGenerator
import software.amazon.smithy.swift.codegen.integration.serde.readwrite.ReadingClosureUtils
import software.amazon.smithy.swift.codegen.integration.serde.readwrite.WireProtocol
import software.amazon.smithy.swift.codegen.integration.serde.readwrite.responseWireProtocol
import software.amazon.smithy.swift.codegen.integration.serde.schema.readMethodName
import software.amazon.smithy.swift.codegen.integration.serde.schema.schemaVar
import software.amazon.smithy.swift.codegen.integration.serde.struct.readerSymbol
import software.amazon.smithy.swift.codegen.model.eventStreamErrors
import software.amazon.smithy.swift.codegen.model.eventStreamEvents
import software.amazon.smithy.swift.codegen.model.expectShape
import software.amazon.smithy.swift.codegen.model.hasTrait
import software.amazon.smithy.swift.codegen.swiftmodules.SmithyEventStreamsAPITypes
import software.amazon.smithy.swift.codegen.swiftmodules.SmithyHTTPAPITypes
import software.amazon.smithy.swift.codegen.swiftmodules.SmithyTypes
import software.amazon.smithy.swift.codegen.swiftmodules.SwiftTypes
import software.amazon.smithy.swift.codegen.utils.ModelFileUtils

class MessageUnmarshallableGenerator(
    val ctx: ProtocolGenerator.GenerationContext,
    val customizations: HTTPProtocolCustomizable,
) {
    fun render(streamingMember: MemberShape) {
        val symbol: Symbol = ctx.symbolProvider.toSymbol(ctx.model.expectShape(streamingMember.target))
        val filename = ModelFileUtils.filename(ctx.settings, "${symbol.name}+MessageUnmarshallable")
        val streamMember =
            Symbol
                .builder()
                .definitionFile(filename)
                .name(symbol.name)
                .build()

        val streamShape = ctx.model.expectShape<UnionShape>(streamingMember.target)
        val streamSymbol = ctx.symbolProvider.toSymbol(streamShape)

        ctx.delegator.useShapeWriter(streamMember) { writer ->

            writer.openBlock("extension \$L {", "}", streamSymbol.fullName) {
                writer.openBlock(
                    "static var unmarshal: \$N<\$N> {",
                    "}",
                    SmithyEventStreamsAPITypes.UnmarshalClosure,
                    streamSymbol,
                ) {
                    writer.openBlock("{ message in", "}") {
                        writer.write("switch try message.type() {")
                        writer.write("case .event(let params):")
                        writer.indent {
                            writer.write("switch params.eventType {")
                            streamShape.eventStreamEvents(ctx.model).forEach { member ->
                                writer.write("case \"${member.memberName}\":")
                                writer.indent {
                                    renderDeserializeEventVariant(ctx, streamSymbol, member, writer)
                                }
                            }
                            writer.write("default:")
                            writer.indent {
                                writer.write(
                                    "return .sdkUnknown(\"error processing event stream, unrecognized event: \\(params.eventType)\")",
                                )
                            }
                            writer.write("}")
                        }
                        writer.write("case .exception(let params):")
                        writer.indent {
                            writer.write(
                                "let makeError: (\$N, \$N.ExceptionParams) throws -> \$N = { message, params in",
                                SmithyEventStreamsAPITypes.Message,
                                SmithyEventStreamsAPITypes.MessageType,
                                SwiftTypes.Error,
                            )
                            writer.indent {
                                writer.write("switch params.exceptionType {")
                                streamShape.eventStreamErrors(ctx.model).forEach { member ->
                                    writer.write("case \$S:", member.memberName)
                                    writer.indent {
                                        renderReadToValue(writer, member)
                                        writer.write("return value")
                                    }
                                }
                                writer.write("default:")
                                writer.indent {
                                    writer.write(
                                        "let httpResponse = \$N(body: .data(message.payload), statusCode: .ok)",
                                        SmithyHTTPAPITypes.HTTPResponse,
                                    )
                                    writer.write(
                                        "return \$N(httpResponse: httpResponse, message: \"error processing event stream, unrecognized ':exceptionType': \\(params.exceptionType); contentType: \\(params.contentType ?? \"nil\")\", requestID: nil, typeName: nil)",
                                        customizations.unknownServiceErrorSymbol,
                                    )
                                }
                                writer.write("}")
                            }
                            writer.write("}")
                            writer.write("let error = try makeError(message, params)")
                            writer.write("throw error")
                        }
                        writer.write("case .error(let params):")
                        writer.indent {
                            // this is a service exception still, just un-modeled
                            writer.write(
                                "let httpResponse = \$N(body: .data(message.payload), statusCode: .ok)",
                                SmithyHTTPAPITypes.HTTPResponse,
                            )
                            writer.write(
                                "throw \$N(httpResponse: httpResponse, message: \"error processing event stream, unrecognized ':errorType': \\(params.errorCode); message: \\(params.message ?? \"nil\")\", requestID: nil, typeName: nil)",
                                customizations.unknownServiceErrorSymbol,
                            )
                        }
                        writer.write("case .unknown(messageType: let messageType):")
                        writer.indent {
                            // this is a client exception because we failed to parse it
                            writer.write(
                                "throw \$N.unknownError(\"unrecognized event stream message ':message-type': \\(messageType)\")",
                                SmithyTypes.ClientError,
                            )
                        }
                        writer.write("}")
                    }
                }
            }
        }
    }

    private fun renderDeserializeEventVariant(
        ctx: ProtocolGenerator.GenerationContext,
        unionSymbol: Symbol,
        member: MemberShape,
        writer: SwiftWriter,
    ) {
        val variant = ctx.model.expectShape(member.target)

        val eventHeaderBindings = variant.members().filter { it.hasTrait<EventHeaderTrait>() }
        val eventPayloadBinding = variant.members().firstOrNull { it.hasTrait<EventPayloadTrait>() }
        val unbound = variant.members().filterNot { it.hasTrait<EventHeaderTrait>() || it.hasTrait<EventPayloadTrait>() }
        val memberName = ctx.symbolProvider.toMemberName(member)

        if (eventHeaderBindings.isEmpty() && eventPayloadBinding == null) {
            renderReadToValue(writer, member)
            writer.write("return .\$L(value)", memberName)
        } else {
            val variantSymbol = ctx.symbolProvider.toSymbol(variant)
            writer.write("var event = \$N()", variantSymbol)
            // render members bound to header
            eventHeaderBindings.forEach { hdrBinding ->
                val target = ctx.model.expectShape(hdrBinding.target)

                val conversionFn =
                    when (target.type) {
                        ShapeType.BOOLEAN -> "bool"
                        ShapeType.BYTE -> "byte"
                        ShapeType.SHORT -> "int16"
                        ShapeType.INTEGER -> "int32"
                        ShapeType.LONG -> "int64"
                        ShapeType.BLOB -> "byteArray"
                        ShapeType.STRING -> "string"
                        ShapeType.TIMESTAMP -> "timestamp"
                        else -> throw CodegenException("unsupported eventHeader shape: member=$hdrBinding; targetShape=$target")
                    }

                writer.openBlock("if case .\$L(let value) = message.headers.value(name: \$S) {", "}", conversionFn, hdrBinding.memberName) {
                    val memberName = ctx.symbolProvider.toMemberName(hdrBinding)
                    when (target.type) {
                        ShapeType.INTEGER, ShapeType.LONG -> {
                            writer.write("event.\$L = Int(value)", memberName)
                        }
                        else -> {
                            writer.write("event.\$L = value", memberName)
                        }
                    }
                }
            }

            if (eventPayloadBinding != null) {
                renderDeserializeExplicitEventPayloadMember(ctx, eventPayloadBinding, writer)
            } else {
                if (unbound.isNotEmpty()) {
                    // all remaining members are bound to payload (but not explicitly bound via @eventPayload)
                    // generate a payload deserializer specific to the unbound members (note this will be a deserializer
                    // for the overall event shape but only payload members will be considered for deserialization),
                    // and then assign each deserialized payload member to the current builder instance
                    unbound.forEach {
                        renderReadToValue(writer, it)
                        writer.write("event.\$L = value", ctx.symbolProvider.toMemberName(it))
                    }
                }
            }
            writer.write("return .\$L(event)", memberName)
        }
    }

    private fun renderDeserializeExplicitEventPayloadMember(
        ctx: ProtocolGenerator.GenerationContext,
        member: MemberShape,
        writer: SwiftWriter,
    ) {
        val target = ctx.model.expectShape(member.target)
        val memberName = ctx.symbolProvider.toMemberName(member)
        when (target.type) {
            ShapeType.BLOB -> writer.write("event.\$L = message.payload", memberName)
            ShapeType.STRING -> writer.write("event.\$L = String(data: message.payload, encoding: .utf8)", memberName)
            ShapeType.STRUCTURE, ShapeType.UNION -> {
                renderReadToValue(writer, member)
                writer.write("event.\$L = value", ctx.symbolProvider.toMemberName(member))
            }
            else -> throw CodegenException(
                "unsupported shape type `${target.type}` for target: $target; expected blob, string, structure, or union for eventPayload member: $member",
            )
        }
    }

<<<<<<< HEAD
    private fun renderReadToValue(writer: SwiftWriter, member: MemberShape) {
        if (ctx.service.responseWireProtocol == WireProtocol.JSON) {
            renderReadWithSchemaToValue(writer, member)
        } else {
            renderReadWithSerdeToValue(writer, member)
        }
    }

    private fun renderReadWithSchemaToValue(writer: SwiftWriter, memberShape: MemberShape) {
        val target = ctx.model.expectShape(memberShape.target)
        writer.write(
            "let value = try \$N.from(data: message.payload).\$LNonNull(schema: \$L)",
            ctx.service.readerSymbol,
            target.readMethodName,
            target.schemaVar(writer),
        )
    }

    private fun renderReadWithSerdeToValue(writer: SwiftWriter, memberShape: MemberShape) {
=======
    private fun renderReadToValue(
        writer: SwiftWriter,
        memberShape: MemberShape,
    ) {
>>>>>>> ca8a96a5
        val readingClosure = ReadingClosureUtils(ctx, writer).readingClosure(memberShape)
        writer.write(
            "let value = try \$N.readFrom(message.payload, with: \$L)",
            ctx.service.readerSymbol,
            readingClosure,
        )
    }
}<|MERGE_RESOLUTION|>--- conflicted
+++ resolved
@@ -219,7 +219,6 @@
         }
     }
 
-<<<<<<< HEAD
     private fun renderReadToValue(writer: SwiftWriter, member: MemberShape) {
         if (ctx.service.responseWireProtocol == WireProtocol.JSON) {
             renderReadWithSchemaToValue(writer, member)
@@ -239,12 +238,6 @@
     }
 
     private fun renderReadWithSerdeToValue(writer: SwiftWriter, memberShape: MemberShape) {
-=======
-    private fun renderReadToValue(
-        writer: SwiftWriter,
-        memberShape: MemberShape,
-    ) {
->>>>>>> ca8a96a5
         val readingClosure = ReadingClosureUtils(ctx, writer).readingClosure(memberShape)
         writer.write(
             "let value = try \$N.readFrom(message.payload, with: \$L)",
