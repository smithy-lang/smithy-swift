--- conflicted
+++ resolved
@@ -87,11 +87,7 @@
         when (payloadShape) {
             is UnionShape -> {
                 if (isStreaming) {
-<<<<<<< HEAD
-                    addEventStreamMiddleware(writer, operationStackName, inputSymbol, outputSymbol, payloadSymbol, keyPath, defaultBody, requestWireProtocol)
-=======
-                    addEventStreamMiddleware(writer, operationStackName, inputSymbol, outputSymbol, payloadSymbol, keyPath, defaultBody, sendInitialRequest)
->>>>>>> dac24a6f
+                    addEventStreamMiddleware(writer, operationStackName, inputSymbol, outputSymbol, payloadSymbol, keyPath, defaultBody, requestWireProtocol, sendInitialRequest)
                 } else {
                     addAggregateMiddleware(writer, operationStackName, inputSymbol, outputSymbol, payloadSymbol, writerSymbol, documentWritingClosure, payloadWritingClosure, keyPath, defaultBody, isPayloadMember)
                 }
@@ -155,20 +151,17 @@
         )
     }
 
-<<<<<<< HEAD
-    private fun addEventStreamMiddleware(writer: SwiftWriter, operationStackName: String, inputSymbol: Symbol, outputSymbol: Symbol, payloadSymbol: Symbol, keyPath: String, defaultBody: String, requestWireProtocol: WireProtocol) {
+    private fun addEventStreamMiddleware(writer: SwiftWriter, operationStackName: String, inputSymbol: Symbol, outputSymbol: Symbol, payloadSymbol: Symbol, keyPath: String, defaultBody: String, requestWireProtocol: WireProtocol, sendInitialRequest: Boolean) {
+        if (sendInitialRequest) {
+            writer.write("let initialRequestMessage = try input.makeInitialRequestMessage(encoder: encoder)")
+        }
         val marshalClosure = when (requestWireProtocol) {
             WireProtocol.XML -> ", marshalClosure: $payloadSymbol.marshal"
             WireProtocol.JSON -> ", marshalClosure: jsonMarshalClosure(requestEncoder: encoder)"
             else -> ""
-=======
-    private fun addEventStreamMiddleware(writer: SwiftWriter, operationStackName: String, inputSymbol: Symbol, outputSymbol: Symbol, payloadSymbol: Symbol, keyPath: String, defaultBody: String, sendInitialRequest: Boolean) {
-        if (sendInitialRequest) {
-            writer.write("let initialRequestMessage = try input.makeInitialRequestMessage(encoder: encoder)")
->>>>>>> dac24a6f
-        }
-        writer.write(
-            "\$L.\$L.intercept(position: \$L, middleware: \$N<\$N, \$N, \$N>(keyPath: \$L, defaultBody: \$L\$L))",
+        }
+        writer.write(
+            "\$L.\$L.intercept(position: \$L, middleware: \$N<\$N, \$N, \$N>(keyPath: \$L, defaultBody: \$L\$L\$L))",
             operationStackName,
             middlewareStep.stringValue(),
             position.stringValue(),
@@ -178,11 +171,8 @@
             payloadSymbol,
             keyPath,
             defaultBody,
-<<<<<<< HEAD
-            marshalClosure
-=======
+            marshalClosure,
             if (sendInitialRequest) ", initialRequestMessage: initialRequestMessage" else ""
->>>>>>> dac24a6f
         )
     }
 
