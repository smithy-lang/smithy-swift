package software.amazon.smithy.swift.codegen.integration.middlewares

import software.amazon.smithy.aws.traits.protocols.AwsJson1_0Trait
import software.amazon.smithy.aws.traits.protocols.AwsJson1_1Trait
import software.amazon.smithy.aws.traits.protocols.RestJson1Trait
import software.amazon.smithy.codegen.core.Symbol
import software.amazon.smithy.codegen.core.SymbolProvider
import software.amazon.smithy.model.Model
import software.amazon.smithy.model.shapes.BlobShape
import software.amazon.smithy.model.shapes.DocumentShape
import software.amazon.smithy.model.shapes.EnumShape
import software.amazon.smithy.model.shapes.IntEnumShape
import software.amazon.smithy.model.shapes.OperationShape
import software.amazon.smithy.model.shapes.StringShape
import software.amazon.smithy.model.shapes.StructureShape
import software.amazon.smithy.model.shapes.UnionShape
import software.amazon.smithy.model.traits.HttpPayloadTrait
import software.amazon.smithy.model.traits.StreamingTrait
import software.amazon.smithy.swift.codegen.ClientRuntimeTypes
import software.amazon.smithy.swift.codegen.SwiftWriter
import software.amazon.smithy.swift.codegen.integration.ProtocolGenerator
import software.amazon.smithy.swift.codegen.integration.middlewares.handlers.MiddlewareShapeUtils
import software.amazon.smithy.swift.codegen.integration.serde.readwrite.NodeInfoUtils
import software.amazon.smithy.swift.codegen.integration.serde.readwrite.WireProtocol
import software.amazon.smithy.swift.codegen.integration.serde.readwrite.WritingClosureUtils
import software.amazon.smithy.swift.codegen.integration.serde.readwrite.addImports
import software.amazon.smithy.swift.codegen.integration.serde.readwrite.requestWireProtocol
import software.amazon.smithy.swift.codegen.integration.serde.struct.writerSymbol
import software.amazon.smithy.swift.codegen.middleware.MiddlewarePosition
import software.amazon.smithy.swift.codegen.middleware.MiddlewareRenderable
import software.amazon.smithy.swift.codegen.middleware.MiddlewareStep
import software.amazon.smithy.swift.codegen.model.hasTrait
import software.amazon.smithy.swift.codegen.model.targetOrSelf
import software.amazon.smithy.swift.codegen.supportsStreamingAndIsRPC

class OperationInputBodyMiddleware(
    val model: Model,
    val symbolProvider: SymbolProvider,
    private val alwaysSendBody: Boolean = false
) : MiddlewareRenderable {

    override val name = "OperationInputBodyMiddleware"

    override val middlewareStep = MiddlewareStep.SERIALIZESTEP

    override val position = MiddlewarePosition.AFTER

    override fun render(
        ctx: ProtocolGenerator.GenerationContext,
        writer: SwiftWriter,
        op: OperationShape,
        operationStackName: String,
    ) {
        if (!alwaysSendBody && !MiddlewareShapeUtils.hasHttpBody(ctx.model, op)) return
        super.renderSpecific(ctx, writer, op, operationStackName, "serialize")
    }

    override fun renderMiddlewareInit(
        ctx: ProtocolGenerator.GenerationContext,
        writer: SwiftWriter,
        op: OperationShape
    ) {
        val writingClosureUtils = WritingClosureUtils(ctx, writer)
        val nodeInfoUtils = NodeInfoUtils(ctx, writer, ctx.service.requestWireProtocol)
        val inputShape = MiddlewareShapeUtils.inputShape(model, op)
        val inputSymbol = symbolProvider.toSymbol(inputShape)
        val outputSymbol = MiddlewareShapeUtils.outputSymbol(symbolProvider, model, op)
        val writerSymbol = ctx.service.writerSymbol
        var payloadShape = inputShape
        var keyPath = "\\.self"
        var payloadWritingClosure = writingClosureUtils.writingClosure(payloadShape)
        var rootNodeInfo = nodeInfoUtils.nodeInfo(payloadShape, true)
        var isPayloadMember = false
        val defaultBody = "\"{}\"".takeIf { ctx.service.hasTrait<AwsJson1_0Trait>() || ctx.service.hasTrait<AwsJson1_1Trait>() || ctx.service.hasTrait<RestJson1Trait>() } ?: "nil"
        var payloadMember = inputShape.members().find { it.hasTrait<HttpPayloadTrait>() }
        var sendInitialRequest = false
        // RPC-based protocols do not support HTTP traits.
        // AWSQuery & EC2Query are ignored because they don't support streaming at all.
        if (supportsStreamingAndIsRPC(ctx.protocol)) {
            sendInitialRequest = true
            // Get "implicit payload" for input shape in RPC based protocols
            // ...given only one member can have @streaming trait.
            payloadMember = inputShape.members().find { it.targetOrSelf(ctx.model).hasTrait<StreamingTrait>() }
        }
        payloadMember?.let {
            payloadShape = ctx.model.expectShape(it.target)
            val memberName = ctx.symbolProvider.toMemberName(it)
            keyPath = writer.format("\\.\$L", memberName)
            payloadWritingClosure = writingClosureUtils.writingClosure(it)
            rootNodeInfo = nodeInfoUtils.nodeInfo(it, true)
            isPayloadMember = true
        }
        val isStreaming = payloadShape.hasTrait<StreamingTrait>()
        val payloadSymbol = ctx.symbolProvider.toSymbol(payloadShape)
        val requestWireProtocol = ctx.service.requestWireProtocol

        when (payloadShape) {
            is UnionShape -> {
                if (isStreaming) {
                    addEventStreamMiddleware(writer, inputSymbol, outputSymbol, payloadSymbol, keyPath, defaultBody, requestWireProtocol, sendInitialRequest)
                } else {
<<<<<<< HEAD
                    writer.addImports(ctx.service.requestWireProtocol)
                    addAggregateMiddleware(writer, operationStackName, inputSymbol, outputSymbol, payloadSymbol, writerSymbol, rootNodeInfo, payloadWritingClosure, keyPath, defaultBody, isPayloadMember)
                }
            }
            is StructureShape, is DocumentShape -> {
                writer.addImports(ctx.service.requestWireProtocol)
                addAggregateMiddleware(writer, operationStackName, inputSymbol, outputSymbol, payloadSymbol, writerSymbol, rootNodeInfo, payloadWritingClosure, keyPath, defaultBody, isPayloadMember)
=======
                    addAggregateMiddleware(writer, inputSymbol, outputSymbol, payloadSymbol, writerSymbol, documentWritingClosure, payloadWritingClosure, keyPath, defaultBody, isPayloadMember)
                }
            }
            is StructureShape, is DocumentShape -> {
                addAggregateMiddleware(writer, inputSymbol, outputSymbol, payloadSymbol, writerSymbol, documentWritingClosure, payloadWritingClosure, keyPath, defaultBody, isPayloadMember)
>>>>>>> cf52198e
            }
            is BlobShape -> {
                addBlobStreamMiddleware(writer, inputSymbol, outputSymbol, keyPath, isStreaming)
            }
            is EnumShape -> {
                addEnumMiddleware(writer, ClientRuntimeTypes.Middleware.EnumBodyMiddleware, inputSymbol, outputSymbol, payloadSymbol, keyPath)
            }
            is IntEnumShape -> {
                addEnumMiddleware(writer, ClientRuntimeTypes.Middleware.IntEnumBodyMiddleware, inputSymbol, outputSymbol, payloadSymbol, keyPath)
            }
            is StringShape -> {
                addStringMiddleware(writer, inputSymbol, outputSymbol, keyPath)
            }
        }
    }

<<<<<<< HEAD
    private fun addAggregateMiddleware(writer: SwiftWriter, operationStackName: String, inputSymbol: Symbol, outputSymbol: Symbol, payloadSymbol: Symbol, writerSymbol: Symbol, rootNodeInfo: String, payloadWritingClosure: String, keyPath: String, defaultBody: String, isPayloadMember: Boolean) {
        if (isPayloadMember) {
            addPayloadBodyMiddleware(writer, operationStackName, inputSymbol, outputSymbol, payloadSymbol, writerSymbol, rootNodeInfo, payloadWritingClosure, keyPath, defaultBody)
        } else {
            addBodyMiddleware(writer, operationStackName, inputSymbol, outputSymbol, writerSymbol, rootNodeInfo, payloadWritingClosure)
        }
    }

    private fun addBodyMiddleware(writer: SwiftWriter, operationStackName: String, inputSymbol: Symbol, outputSymbol: Symbol, writerSymbol: Symbol, rootNodeInfo: String, payloadWritingClosure: String) {
        writer.write(
            "\$L.\$L.intercept(position: \$L, middleware: \$N<\$N, \$N, \$N>(rootNodeInfo: \$L, inputWritingClosure: \$L))",
            operationStackName,
            middlewareStep.stringValue(),
            position.stringValue(),
=======
    private fun addAggregateMiddleware(writer: SwiftWriter, inputSymbol: Symbol, outputSymbol: Symbol, payloadSymbol: Symbol, writerSymbol: Symbol, documentWritingClosure: String, payloadWritingClosure: String, keyPath: String, defaultBody: String, isPayloadMember: Boolean) {
        if (isPayloadMember) {
            addPayloadBodyMiddleware(writer, inputSymbol, outputSymbol, payloadSymbol, writerSymbol, documentWritingClosure, payloadWritingClosure, keyPath, defaultBody)
        } else {
            addBodyMiddleware(writer, inputSymbol, outputSymbol, writerSymbol, documentWritingClosure, payloadWritingClosure)
        }
    }

    private fun addBodyMiddleware(writer: SwiftWriter, inputSymbol: Symbol, outputSymbol: Symbol, writerSymbol: Symbol, documentWritingClosure: String, payloadWritingClosure: String) {
        writer.write(
            "\$N<\$N, \$N, \$N>(documentWritingClosure: \$L, inputWritingClosure: \$L)",
>>>>>>> cf52198e
            ClientRuntimeTypes.Middleware.BodyMiddleware,
            inputSymbol,
            outputSymbol,
            writerSymbol,
            rootNodeInfo,
            payloadWritingClosure,
        )
    }

<<<<<<< HEAD
    private fun addPayloadBodyMiddleware(writer: SwiftWriter, operationStackName: String, inputSymbol: Symbol, outputSymbol: Symbol, payloadSymbol: Symbol, writerSymbol: Symbol, rootNodeInfo: String, payloadWritingClosure: String, keyPath: String, defaultBody: String) {
        writer.write(
            "\$L.\$L.intercept(position: \$L, middleware: \$N<\$N, \$N, \$N, \$N>(rootNodeInfo: \$L, inputWritingClosure: \$L, keyPath: \$L, defaultBody: \$L))",
            operationStackName,
            middlewareStep.stringValue(),
            position.stringValue(),
=======
    private fun addPayloadBodyMiddleware(writer: SwiftWriter, inputSymbol: Symbol, outputSymbol: Symbol, payloadSymbol: Symbol, writerSymbol: Symbol, documentWritingClosure: String, payloadWritingClosure: String, keyPath: String, defaultBody: String) {
        writer.write(
            "\$N<\$N, \$N, \$N, \$N>(documentWritingClosure: \$L, inputWritingClosure: \$L, keyPath: \$L, defaultBody: \$L)",
>>>>>>> cf52198e
            ClientRuntimeTypes.Middleware.PayloadBodyMiddleware,
            inputSymbol,
            outputSymbol,
            payloadSymbol,
            writerSymbol,
            rootNodeInfo,
            payloadWritingClosure,
            keyPath,
            defaultBody
        )
    }

<<<<<<< HEAD
    private fun addEventStreamMiddleware(writer: SwiftWriter, operationStackName: String, inputSymbol: Symbol, outputSymbol: Symbol, payloadSymbol: Symbol, keyPath: String, defaultBody: String, requestWireProtocol: WireProtocol, sendInitialRequest: Boolean) {
        if (sendInitialRequest) {
            writer.write("let initialRequestMessage = try input.makeInitialRequestMessage()")
        }
        writer.write(
            "\$L.\$L.intercept(position: \$L, middleware: \$N<\$N, \$N, \$N>(keyPath: \$L, defaultBody: \$L, marshalClosure: \$N.marshal\$L))",
            operationStackName,
            middlewareStep.stringValue(),
            position.stringValue(),
=======
    private fun addEventStreamMiddleware(writer: SwiftWriter, inputSymbol: Symbol, outputSymbol: Symbol, payloadSymbol: Symbol, keyPath: String, defaultBody: String, requestWireProtocol: WireProtocol, sendInitialRequest: Boolean) {
        val marshalClosure = when (requestWireProtocol) {
            WireProtocol.XML -> ", marshalClosure: $payloadSymbol.marshal"
            WireProtocol.JSON -> ", marshalClosure: jsonMarshalClosure(requestEncoder: encoder)"
            else -> ""
        }
        writer.write(
            "\$N<\$N, \$N, \$N>(keyPath: \$L, defaultBody: \$L\$L\$L)",
>>>>>>> cf52198e
            ClientRuntimeTypes.Middleware.EventStreamBodyMiddleware,
            inputSymbol,
            outputSymbol,
            payloadSymbol,
            keyPath,
            defaultBody,
<<<<<<< HEAD
            payloadSymbol,
            if (sendInitialRequest) ", initialRequestMessage: initialRequestMessage" else ""
=======
            marshalClosure,
            if (sendInitialRequest) ", initialRequestMessage: try input.makeInitialRequestMessage(encoder: encoder)" else ""
>>>>>>> cf52198e
        )
    }

    private fun addBlobStreamMiddleware(writer: SwiftWriter, inputSymbol: Symbol, outputSymbol: Symbol, keyPath: String, streaming: Boolean) {
        writer.write(
            "\$N<\$N, \$N>(keyPath: \$L)",
            ClientRuntimeTypes.Middleware.BlobStreamBodyMiddleware.takeIf { streaming } ?: ClientRuntimeTypes.Middleware.BlobBodyMiddleware,
            inputSymbol,
            outputSymbol,
            keyPath
        )
    }

    private fun addEnumMiddleware(writer: SwiftWriter, middlewareSymbol: Symbol, inputSymbol: Symbol, outputSymbol: Symbol, payloadSymbol: Symbol, keyPath: String) {
        writer.write(
            "\$N<\$N, \$N, \$N>(keyPath: \$L)",
            middlewareSymbol,
            inputSymbol,
            outputSymbol,
            payloadSymbol,
            keyPath
        )
    }

    private fun addStringMiddleware(writer: SwiftWriter, inputSymbol: Symbol, outputSymbol: Symbol, keyPath: String) {
        writer.write(
            "\$N<\$N, \$N>(keyPath: \$L)",
            ClientRuntimeTypes.Middleware.StringBodyMiddleware,
            inputSymbol,
            outputSymbol,
            keyPath
        )
    }
}<|MERGE_RESOLUTION|>--- conflicted
+++ resolved
@@ -99,21 +99,12 @@
                 if (isStreaming) {
                     addEventStreamMiddleware(writer, inputSymbol, outputSymbol, payloadSymbol, keyPath, defaultBody, requestWireProtocol, sendInitialRequest)
                 } else {
-<<<<<<< HEAD
                     writer.addImports(ctx.service.requestWireProtocol)
-                    addAggregateMiddleware(writer, operationStackName, inputSymbol, outputSymbol, payloadSymbol, writerSymbol, rootNodeInfo, payloadWritingClosure, keyPath, defaultBody, isPayloadMember)
+                    addAggregateMiddleware(writer, inputSymbol, outputSymbol, payloadSymbol, writerSymbol, rootNodeInfo, payloadWritingClosure, keyPath, defaultBody, isPayloadMember)
                 }
             }
             is StructureShape, is DocumentShape -> {
-                writer.addImports(ctx.service.requestWireProtocol)
-                addAggregateMiddleware(writer, operationStackName, inputSymbol, outputSymbol, payloadSymbol, writerSymbol, rootNodeInfo, payloadWritingClosure, keyPath, defaultBody, isPayloadMember)
-=======
-                    addAggregateMiddleware(writer, inputSymbol, outputSymbol, payloadSymbol, writerSymbol, documentWritingClosure, payloadWritingClosure, keyPath, defaultBody, isPayloadMember)
-                }
-            }
-            is StructureShape, is DocumentShape -> {
-                addAggregateMiddleware(writer, inputSymbol, outputSymbol, payloadSymbol, writerSymbol, documentWritingClosure, payloadWritingClosure, keyPath, defaultBody, isPayloadMember)
->>>>>>> cf52198e
+                addAggregateMiddleware(writer, inputSymbol, outputSymbol, payloadSymbol, writerSymbol, rootNodeInfo, payloadWritingClosure, keyPath, defaultBody, isPayloadMember)
             }
             is BlobShape -> {
                 addBlobStreamMiddleware(writer, inputSymbol, outputSymbol, keyPath, isStreaming)
@@ -130,34 +121,17 @@
         }
     }
 
-<<<<<<< HEAD
-    private fun addAggregateMiddleware(writer: SwiftWriter, operationStackName: String, inputSymbol: Symbol, outputSymbol: Symbol, payloadSymbol: Symbol, writerSymbol: Symbol, rootNodeInfo: String, payloadWritingClosure: String, keyPath: String, defaultBody: String, isPayloadMember: Boolean) {
+    private fun addAggregateMiddleware(writer: SwiftWriter, inputSymbol: Symbol, outputSymbol: Symbol, payloadSymbol: Symbol, writerSymbol: Symbol, rootNodeInfo: String, payloadWritingClosure: String, keyPath: String, defaultBody: String, isPayloadMember: Boolean) {
         if (isPayloadMember) {
-            addPayloadBodyMiddleware(writer, operationStackName, inputSymbol, outputSymbol, payloadSymbol, writerSymbol, rootNodeInfo, payloadWritingClosure, keyPath, defaultBody)
+            addPayloadBodyMiddleware(writer, inputSymbol, outputSymbol, payloadSymbol, writerSymbol, rootNodeInfo, payloadWritingClosure, keyPath, defaultBody)
         } else {
-            addBodyMiddleware(writer, operationStackName, inputSymbol, outputSymbol, writerSymbol, rootNodeInfo, payloadWritingClosure)
-        }
-    }
-
-    private fun addBodyMiddleware(writer: SwiftWriter, operationStackName: String, inputSymbol: Symbol, outputSymbol: Symbol, writerSymbol: Symbol, rootNodeInfo: String, payloadWritingClosure: String) {
-        writer.write(
-            "\$L.\$L.intercept(position: \$L, middleware: \$N<\$N, \$N, \$N>(rootNodeInfo: \$L, inputWritingClosure: \$L))",
-            operationStackName,
-            middlewareStep.stringValue(),
-            position.stringValue(),
-=======
-    private fun addAggregateMiddleware(writer: SwiftWriter, inputSymbol: Symbol, outputSymbol: Symbol, payloadSymbol: Symbol, writerSymbol: Symbol, documentWritingClosure: String, payloadWritingClosure: String, keyPath: String, defaultBody: String, isPayloadMember: Boolean) {
-        if (isPayloadMember) {
-            addPayloadBodyMiddleware(writer, inputSymbol, outputSymbol, payloadSymbol, writerSymbol, documentWritingClosure, payloadWritingClosure, keyPath, defaultBody)
-        } else {
-            addBodyMiddleware(writer, inputSymbol, outputSymbol, writerSymbol, documentWritingClosure, payloadWritingClosure)
-        }
-    }
-
-    private fun addBodyMiddleware(writer: SwiftWriter, inputSymbol: Symbol, outputSymbol: Symbol, writerSymbol: Symbol, documentWritingClosure: String, payloadWritingClosure: String) {
-        writer.write(
-            "\$N<\$N, \$N, \$N>(documentWritingClosure: \$L, inputWritingClosure: \$L)",
->>>>>>> cf52198e
+            addBodyMiddleware(writer, inputSymbol, outputSymbol, writerSymbol, rootNodeInfo, payloadWritingClosure)
+        }
+    }
+
+    private fun addBodyMiddleware(writer: SwiftWriter, inputSymbol: Symbol, outputSymbol: Symbol, writerSymbol: Symbol, rootNodeInfo: String, payloadWritingClosure: String) {
+        writer.write(
+            "\$N<\$N, \$N, \$N>(rootNodeInfo: \$L, inputWritingClosure: \$L)",
             ClientRuntimeTypes.Middleware.BodyMiddleware,
             inputSymbol,
             outputSymbol,
@@ -167,18 +141,9 @@
         )
     }
 
-<<<<<<< HEAD
-    private fun addPayloadBodyMiddleware(writer: SwiftWriter, operationStackName: String, inputSymbol: Symbol, outputSymbol: Symbol, payloadSymbol: Symbol, writerSymbol: Symbol, rootNodeInfo: String, payloadWritingClosure: String, keyPath: String, defaultBody: String) {
-        writer.write(
-            "\$L.\$L.intercept(position: \$L, middleware: \$N<\$N, \$N, \$N, \$N>(rootNodeInfo: \$L, inputWritingClosure: \$L, keyPath: \$L, defaultBody: \$L))",
-            operationStackName,
-            middlewareStep.stringValue(),
-            position.stringValue(),
-=======
-    private fun addPayloadBodyMiddleware(writer: SwiftWriter, inputSymbol: Symbol, outputSymbol: Symbol, payloadSymbol: Symbol, writerSymbol: Symbol, documentWritingClosure: String, payloadWritingClosure: String, keyPath: String, defaultBody: String) {
-        writer.write(
-            "\$N<\$N, \$N, \$N, \$N>(documentWritingClosure: \$L, inputWritingClosure: \$L, keyPath: \$L, defaultBody: \$L)",
->>>>>>> cf52198e
+    private fun addPayloadBodyMiddleware(writer: SwiftWriter, inputSymbol: Symbol, outputSymbol: Symbol, payloadSymbol: Symbol, writerSymbol: Symbol, rootNodeInfo: String, payloadWritingClosure: String, keyPath: String, defaultBody: String) {
+        writer.write(
+            "\$N<\$N, \$N, \$N, \$N>(rootNodeInfo: \$L, inputWritingClosure: \$L, keyPath: \$L, defaultBody: \$L)",
             ClientRuntimeTypes.Middleware.PayloadBodyMiddleware,
             inputSymbol,
             outputSymbol,
@@ -191,39 +156,17 @@
         )
     }
 
-<<<<<<< HEAD
-    private fun addEventStreamMiddleware(writer: SwiftWriter, operationStackName: String, inputSymbol: Symbol, outputSymbol: Symbol, payloadSymbol: Symbol, keyPath: String, defaultBody: String, requestWireProtocol: WireProtocol, sendInitialRequest: Boolean) {
-        if (sendInitialRequest) {
-            writer.write("let initialRequestMessage = try input.makeInitialRequestMessage()")
-        }
-        writer.write(
-            "\$L.\$L.intercept(position: \$L, middleware: \$N<\$N, \$N, \$N>(keyPath: \$L, defaultBody: \$L, marshalClosure: \$N.marshal\$L))",
-            operationStackName,
-            middlewareStep.stringValue(),
-            position.stringValue(),
-=======
     private fun addEventStreamMiddleware(writer: SwiftWriter, inputSymbol: Symbol, outputSymbol: Symbol, payloadSymbol: Symbol, keyPath: String, defaultBody: String, requestWireProtocol: WireProtocol, sendInitialRequest: Boolean) {
-        val marshalClosure = when (requestWireProtocol) {
-            WireProtocol.XML -> ", marshalClosure: $payloadSymbol.marshal"
-            WireProtocol.JSON -> ", marshalClosure: jsonMarshalClosure(requestEncoder: encoder)"
-            else -> ""
-        }
-        writer.write(
-            "\$N<\$N, \$N, \$N>(keyPath: \$L, defaultBody: \$L\$L\$L)",
->>>>>>> cf52198e
+        writer.write(
+            "\$N<\$N, \$N, \$N>(keyPath: \$L, defaultBody: \$L, marshalClosure: \$N.marshal\$L)",
             ClientRuntimeTypes.Middleware.EventStreamBodyMiddleware,
             inputSymbol,
             outputSymbol,
             payloadSymbol,
             keyPath,
             defaultBody,
-<<<<<<< HEAD
-            payloadSymbol,
-            if (sendInitialRequest) ", initialRequestMessage: initialRequestMessage" else ""
-=======
-            marshalClosure,
+            payloadSymbol,
             if (sendInitialRequest) ", initialRequestMessage: try input.makeInitialRequestMessage(encoder: encoder)" else ""
->>>>>>> cf52198e
         )
     }
 
