/*
 * Copyright Amazon.com, Inc. or its affiliates. All Rights Reserved.
 * SPDX-License-Identifier: Apache-2.0.
 */

package software.amazon.smithy.swift.codegen.model

import software.amazon.smithy.model.Model
import software.amazon.smithy.model.shapes.ServiceShape
import software.amazon.smithy.model.shapes.ShapeType
import software.amazon.smithy.model.shapes.StructureShape
import software.amazon.smithy.model.traits.Trait
import software.amazon.smithy.model.transform.ModelTransformer
import software.amazon.smithy.swift.codegen.customtraits.NeedsReaderTrait
import software.amazon.smithy.swift.codegen.customtraits.NeedsWriterTrait

object NeedsReaderWriterTransformer {
    fun transform(
        model: Model,
        service: ServiceShape,
    ): Model {
        var modelToReturn = model

        // Get all the input shapes, and tag their descendents with the NeedsWriterTrait
        val inputShapes = model.getOperations(service).map { model.expectShape<StructureShape>(it.inputShape) }
        inputShapes.forEach { modelToReturn = transform(modelToReturn, it, NeedsWriterTrait()) }

        // Get all the output & error shapes, and tag their descendents with the NeedsReaderTrait
        val outputShapes = model.getOperations(service).map { model.expectShape<StructureShape>(it.outputShape) }
        val errorShapes = model.getErrorShapes(service)
        (outputShapes + errorShapes).forEach { modelToReturn = transform(modelToReturn, it, NeedsReaderTrait()) }

        return modelToReturn
    }

    private fun transform(
        model: Model,
        structure: StructureShape,
        trait: Trait,
    ): Model {
        // Get all shapes nested under the passed trait
<<<<<<< HEAD
        var allShapesNeedingTrait = model.getNestedShapes(structure)
            .filter { it.id.namespace != "smithy.api" }
            .filter { !it.hasTrait(trait.toShapeId()) }
        if (allShapesNeedingTrait.isEmpty()) { return model }
=======
        var allShapesNeedingTrait = model.getNestedShapes(structure).filter { !it.hasTrait(trait.toShapeId()) }
        if (allShapesNeedingTrait.isEmpty()) {
            return model
        }
>>>>>>> ca8a96a5

        // If it's a struct or union, tag it with the trait.  Else leave it unchanged.
        return ModelTransformer.create().mapShapes(model) { shape ->
            if (allShapesNeedingTrait.contains(shape)) {
                when (shape.type) {
                    ShapeType.STRUCTURE ->
                        shape
                            .asStructureShape()
                            .get()
                            .toBuilder()
                            .addTrait(trait)
                            .build()
                    ShapeType.UNION ->
                        shape
                            .asUnionShape()
                            .get()
                            .toBuilder()
                            .addTrait(trait)
                            .build()
                    else -> shape
                }
            } else {
                shape
            }
        }
    }
}<|MERGE_RESOLUTION|>--- conflicted
+++ resolved
@@ -39,18 +39,10 @@
         trait: Trait,
     ): Model {
         // Get all shapes nested under the passed trait
-<<<<<<< HEAD
         var allShapesNeedingTrait = model.getNestedShapes(structure)
             .filter { it.id.namespace != "smithy.api" }
             .filter { !it.hasTrait(trait.toShapeId()) }
         if (allShapesNeedingTrait.isEmpty()) { return model }
-=======
-        var allShapesNeedingTrait = model.getNestedShapes(structure).filter { !it.hasTrait(trait.toShapeId()) }
-        if (allShapesNeedingTrait.isEmpty()) {
-            return model
-        }
->>>>>>> ca8a96a5
-
         // If it's a struct or union, tag it with the trait.  Else leave it unchanged.
         return ModelTransformer.create().mapShapes(model) { shape ->
             if (allShapesNeedingTrait.contains(shape)) {
