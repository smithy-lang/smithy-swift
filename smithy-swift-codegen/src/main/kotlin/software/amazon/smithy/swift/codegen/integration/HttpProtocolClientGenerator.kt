--- conflicted
+++ resolved
@@ -55,15 +55,11 @@
                     val operationStackName = "operation"
                     val generator = MiddlewareExecutionGenerator(ctx, writer, httpBindingResolver, httpProtocolCustomizable, operationMiddleware, operationStackName)
                     generator.render(serviceShape, it) { writer, labelMemberName ->
-<<<<<<< HEAD
-                        writer.write("throw \$N(\"uri component $labelMemberName unexpectedly nil\")", ClientRuntimeTypes.Core.UnknownClientError)
-=======
                         writer.write(
                             "throw \$N(\"uri component \$L unexpectedly nil\")",
                             ClientRuntimeTypes.Core.UnknownClientError,
                             labelMemberName,
                         )
->>>>>>> 7560c219
                     }
                     writer.write(
                         "let result = try await \$L.handleMiddleware(context: context, input: input, next: client.getHandler())",
