/*
 * Copyright Amazon.com, Inc. or its affiliates. All Rights Reserved.
 * SPDX-License-Identifier: Apache-2.0.
 */
package software.amazon.smithy.swift.codegen

import software.amazon.smithy.codegen.core.Symbol
import software.amazon.smithy.swift.codegen.model.buildSymbol

/**
 * Commonly used runtime types. Provides a single definition of a runtime symbol such that codegen isn't littered
 * with inline symbol creation which makes refactoring of the runtime more difficult and error prone.
 *
 * NOTE: Not all symbols need be added here but it doesn't hurt to define runtime symbols once.
 */
object ClientRuntimeTypes {
    object Http {
        val HttpClientEngine = runtimeSymbol("HttpClientEngine")
        val HttpClientConfiguration = runtimeSymbol("HttpClientConfiguration")
        val Headers = runtimeSymbol("Headers")
        val HttpStatusCode = runtimeSymbol("HttpStatusCode")
        val SdkHttpClient = runtimeSymbol("SdkHttpClient")
        val SdkHttpRequestBuilder = runtimeSymbol("SdkHttpRequestBuilder")
        val SdkHttpRequest = runtimeSymbol("SdkHttpRequest")
        val HttpResponse = runtimeSymbol("HttpResponse")
        val HttpResponseBinding = runtimeSymbol("HttpResponseBinding")
        val HttpResponseErrorBinding = runtimeSymbol("HttpResponseErrorBinding")
        val HttpError = runtimeSymbol("HTTPError")
        val UnknownHttpServiceError = runtimeSymbol("UnknownHttpServiceError")
        val HttpContextBuilder = runtimeSymbol("HttpContextBuilder")
    }

    object Serde {
        val RequestEncoder = runtimeSymbol("RequestEncoder")
        val ResponseDecoder = runtimeSymbol("ResponseDecoder")
        val Key = runtimeSymbol("Key")
        val DynamicNodeDecoding = runtimeSymbol("DynamicNodeDecoding")
        val NodeDecoding = runtimeSymbol("NodeDecoding")
        val MapEntry = runtimeSymbol("MapEntry")
        val CollectionMember = runtimeSymbol("CollectionMember")
        val MapKeyValue = runtimeSymbol("MapKeyValue")
        val FormURLEncoder = runtimeSymbol("FormURLEncoder")
        val JSONDecoder = runtimeSymbol("JSONDecoder")
        val JSONEncoder = runtimeSymbol("JSONEncoder")
        val JSONWriter = runtimeSymbol("JSONWriter")
        val FormURLWriter = runtimeSymbol("FormURLWriter")
        val XMLDecoder = runtimeSymbol("XMLDecoder")
        val MessageMarshallable = runtimeSymbol("MessageMarshallable")
        val MessageUnmarshallable = runtimeSymbol("MessageUnmarshallable")
        val JSONReadWrite = runtimeSymbol("JSONReadWrite")
        val FormURLReadWrite = runtimeSymbol("FormURLReadWrite")
    }

    object EventStream {
        val MessageDecoder = runtimeSymbol("MessageDecoder")
        val ExceptionParams = runtimeSymbol("EventStream.MessageType.ExceptionParams")
        val Header = runtimeSymbol("EventStream.Header")
        val Message = runtimeSymbol("EventStream.Message")
        val MessageEncoderStream = runtimeSymbol("EventStream.DefaultMessageEncoderStream")
        val MessageDecoderStream = runtimeSymbol("EventStream.DefaultMessageDecoderStream")
    }

    object Middleware {
        val OperationOutput = runtimeSymbol("OperationOutput")
        val Middleware = runtimeSymbol("Middleware")
        val LoggerMiddleware = runtimeSymbol("LoggerMiddleware")
        val ContentLengthMiddleware = runtimeSymbol("ContentLengthMiddleware")
        val ContentMD5Middleware = runtimeSymbol("ContentMD5Middleware")
        val FlexibleChecksumsRequestMiddleware = runtimeSymbol("FlexibleChecksumsRequestMiddleware")
        val FlexibleChecksumsResponseMiddleware = runtimeSymbol("FlexibleChecksumsResponseMiddleware")
        val DeserializeMiddleware = runtimeSymbol("DeserializeMiddleware")
        val MutateHeadersMiddleware = runtimeSymbol("MutateHeadersMiddleware")
        val OperationStack = runtimeSymbol("OperationStack")
        val URLHostMiddleware = runtimeSymbol("URLHostMiddleware")
        val URLPathMiddleware = runtimeSymbol("URLPathMiddleware")
        val QueryItemMiddleware = runtimeSymbol("QueryItemMiddleware")
        val HeaderMiddleware = runtimeSymbol("HeaderMiddleware")
        val RetryMiddleware = runtimeSymbol("RetryMiddleware")
        val IdempotencyTokenMiddleware = runtimeSymbol("IdempotencyTokenMiddleware")
        val NoopHandler = runtimeSymbol("NoopHandler")
<<<<<<< HEAD
        val SignerMiddleware = runtimeSymbol("SignerMiddleware")
        val AuthSchemeMiddleware = runtimeSymbol("AuthSchemeMiddleware")
=======
>>>>>>> 7560c219
        val BodyMiddleware = runtimeSymbol("BodyMiddleware")
        val PayloadBodyMiddleware = runtimeSymbol("PayloadBodyMiddleware")
        val EventStreamBodyMiddleware = runtimeSymbol("EventStreamBodyMiddleware")
        val BlobStreamBodyMiddleware = runtimeSymbol("BlobStreamBodyMiddleware")
        val BlobBodyMiddleware = runtimeSymbol("BlobBodyMiddleware")
        val EnumBodyMiddleware = runtimeSymbol("EnumBodyMiddleware")
        val IntEnumBodyMiddleware = runtimeSymbol("IntEnumBodyMiddleware")
        val StringBodyMiddleware = runtimeSymbol("StringBodyMiddleware")

        object Providers {
            val URLPathProvider = runtimeSymbol("URLPathProvider")
            val QueryItemProvider = runtimeSymbol("QueryItemProvider")
            val HeaderProvider = runtimeSymbol("HeaderProvider")
        }
    }

    object Core {
        val AttributeKey = runtimeSymbol("AttributeKey")
        val Endpoint = runtimeSymbol("Endpoint")
        val ByteStream = runtimeSymbol("ByteStream")
        val Date = runtimeSymbol("Date")
        val Data = runtimeSymbol("Data")
        val Document = runtimeSymbol("Document")
        val SDKURLQueryItem = runtimeSymbol("SDKURLQueryItem")
        val URL = runtimeSymbol("URL")
        val ModeledError = runtimeSymbol("ModeledError")
        val UnknownClientError = runtimeSymbol("ClientError.unknownError")
        val ServiceError = runtimeSymbol("ServiceError")
        val Logger = runtimeSymbol("LogAgent")
        val SDKLogHandlerFactory = runtimeSymbol("SDKLogHandlerFactory")
        val SDKLogLevel = runtimeSymbol("SDKLogLevel")
        val ClientLogMode = runtimeSymbol("ClientLogMode")
        val IdempotencyTokenGenerator = runtimeSymbol("IdempotencyTokenGenerator")
        val DefaultRetryStrategy = runtimeSymbol("DefaultRetryStrategy")
        val RetryStrategyOptions = runtimeSymbol("RetryStrategyOptions")
        val DefaultRetryErrorInfoProvider = runtimeSymbol("DefaultRetryErrorInfoProvider")
        val DefaultSDKRuntimeConfiguration = runtimeSymbol("DefaultSDKRuntimeConfiguration")
        val DateFormatter = runtimeSymbol("DateFormatter")
        val PaginateToken = runtimeSymbol("PaginateToken")
        val PaginatorSequence = runtimeSymbol("PaginatorSequence")
        val AuthSchemeResolver = runtimeSymbol("AuthSchemeResolver")
        val AuthSchemeResolverParameters = runtimeSymbol("AuthSchemeResolverParameters")
    }
}

private fun runtimeSymbol(name: String): Symbol = buildSymbol {
    this.name = name
    this.namespace = SwiftDependency.CLIENT_RUNTIME.target
    dependency(SwiftDependency.CLIENT_RUNTIME)
}<|MERGE_RESOLUTION|>--- conflicted
+++ resolved
@@ -78,11 +78,8 @@
         val RetryMiddleware = runtimeSymbol("RetryMiddleware")
         val IdempotencyTokenMiddleware = runtimeSymbol("IdempotencyTokenMiddleware")
         val NoopHandler = runtimeSymbol("NoopHandler")
-<<<<<<< HEAD
         val SignerMiddleware = runtimeSymbol("SignerMiddleware")
         val AuthSchemeMiddleware = runtimeSymbol("AuthSchemeMiddleware")
-=======
->>>>>>> 7560c219
         val BodyMiddleware = runtimeSymbol("BodyMiddleware")
         val PayloadBodyMiddleware = runtimeSymbol("PayloadBodyMiddleware")
         val EventStreamBodyMiddleware = runtimeSymbol("EventStreamBodyMiddleware")
