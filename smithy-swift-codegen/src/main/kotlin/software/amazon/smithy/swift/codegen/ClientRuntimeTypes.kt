--- conflicted
+++ resolved
@@ -78,11 +78,8 @@
         val RetryMiddleware = runtimeSymbol("RetryMiddleware")
         val IdempotencyTokenMiddleware = runtimeSymbol("IdempotencyTokenMiddleware")
         val NoopHandler = runtimeSymbol("NoopHandler")
-<<<<<<< HEAD
         val SignerMiddleware = runtimeSymbol("SignerMiddleware")
         val AuthSchemeMiddleware = runtimeSymbol("AuthSchemeMiddleware")
-=======
->>>>>>> 3f2a0841
         val BodyMiddleware = runtimeSymbol("BodyMiddleware")
         val PayloadBodyMiddleware = runtimeSymbol("PayloadBodyMiddleware")
         val EventStreamBodyMiddleware = runtimeSymbol("EventStreamBodyMiddleware")
