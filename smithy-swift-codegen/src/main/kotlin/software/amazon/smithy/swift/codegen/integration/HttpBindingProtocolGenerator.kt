/*
 * Copyright Amazon.com, Inc. or its affiliates. All Rights Reserved.
 * SPDX-License-Identifier: Apache-2.0.
 */
package software.amazon.smithy.swift.codegen.integration

import software.amazon.smithy.aws.traits.auth.UnsignedPayloadTrait
import software.amazon.smithy.codegen.core.Symbol
import software.amazon.smithy.model.knowledge.HttpBinding
import software.amazon.smithy.model.knowledge.HttpBindingIndex
import software.amazon.smithy.model.knowledge.TopDownIndex
import software.amazon.smithy.model.neighbor.RelationshipType
import software.amazon.smithy.model.neighbor.Walker
import software.amazon.smithy.model.shapes.BlobShape
import software.amazon.smithy.model.shapes.CollectionShape
import software.amazon.smithy.model.shapes.IntEnumShape
import software.amazon.smithy.model.shapes.MemberShape
import software.amazon.smithy.model.shapes.OperationShape
import software.amazon.smithy.model.shapes.Shape
import software.amazon.smithy.model.shapes.ShapeId
import software.amazon.smithy.model.shapes.StringShape
import software.amazon.smithy.model.shapes.StructureShape
import software.amazon.smithy.model.shapes.TimestampShape
import software.amazon.smithy.model.shapes.UnionShape
import software.amazon.smithy.model.traits.EnumTrait
import software.amazon.smithy.model.traits.ErrorTrait
import software.amazon.smithy.model.traits.HttpHeaderTrait
import software.amazon.smithy.model.traits.HttpLabelTrait
import software.amazon.smithy.model.traits.HttpPayloadTrait
import software.amazon.smithy.model.traits.HttpPrefixHeadersTrait
import software.amazon.smithy.model.traits.HttpQueryParamsTrait
import software.amazon.smithy.model.traits.HttpQueryTrait
import software.amazon.smithy.model.traits.MediaTypeTrait
import software.amazon.smithy.model.traits.RequiresLengthTrait
import software.amazon.smithy.model.traits.StreamingTrait
import software.amazon.smithy.model.traits.TimestampFormatTrait
import software.amazon.smithy.swift.codegen.ClientRuntimeTypes
import software.amazon.smithy.swift.codegen.SwiftDependency
import software.amazon.smithy.swift.codegen.SwiftTypes
import software.amazon.smithy.swift.codegen.SwiftWriter
import software.amazon.smithy.swift.codegen.integration.codingKeys.CodingKeysGenerator
import software.amazon.smithy.swift.codegen.integration.httpResponse.HttpResponseGeneratable
import software.amazon.smithy.swift.codegen.integration.middlewares.AuthSchemeMiddleware
import software.amazon.smithy.swift.codegen.integration.middlewares.ContentLengthMiddleware
import software.amazon.smithy.swift.codegen.integration.middlewares.ContentMD5Middleware
import software.amazon.smithy.swift.codegen.integration.middlewares.ContentTypeMiddleware
import software.amazon.smithy.swift.codegen.integration.middlewares.DeserializeMiddleware
import software.amazon.smithy.swift.codegen.integration.middlewares.IdempotencyTokenMiddleware
import software.amazon.smithy.swift.codegen.integration.middlewares.LoggingMiddleware
import software.amazon.smithy.swift.codegen.integration.middlewares.OperationInputBodyMiddleware
import software.amazon.smithy.swift.codegen.integration.middlewares.OperationInputHeadersMiddleware
import software.amazon.smithy.swift.codegen.integration.middlewares.OperationInputQueryItemMiddleware
import software.amazon.smithy.swift.codegen.integration.middlewares.OperationInputUrlHostMiddleware
import software.amazon.smithy.swift.codegen.integration.middlewares.OperationInputUrlPathMiddleware
import software.amazon.smithy.swift.codegen.integration.middlewares.RetryMiddleware
<<<<<<< HEAD
import software.amazon.smithy.swift.codegen.integration.middlewares.SigningMiddleware
import software.amazon.smithy.swift.codegen.integration.middlewares.handlers.HttpBodyMiddleware
=======
>>>>>>> 922d0663
import software.amazon.smithy.swift.codegen.integration.middlewares.providers.HttpHeaderProvider
import software.amazon.smithy.swift.codegen.integration.middlewares.providers.HttpQueryItemProvider
import software.amazon.smithy.swift.codegen.integration.middlewares.providers.HttpUrlPathProvider
import software.amazon.smithy.swift.codegen.integration.serde.DynamicNodeDecodingGeneratorStrategy
import software.amazon.smithy.swift.codegen.integration.serde.UnionDecodeGeneratorStrategy
import software.amazon.smithy.swift.codegen.integration.serde.UnionEncodeGeneratorStrategy
import software.amazon.smithy.swift.codegen.middleware.OperationMiddlewareGenerator
import software.amazon.smithy.swift.codegen.model.ShapeMetadata
import software.amazon.smithy.swift.codegen.model.bodySymbol
import software.amazon.smithy.swift.codegen.model.findStreamingMember
import software.amazon.smithy.swift.codegen.model.hasEventStreamMember
import software.amazon.smithy.swift.codegen.model.hasTrait
import software.amazon.smithy.utils.OptionalUtils
import java.util.Optional
import java.util.logging.Logger

private val Shape.isStreaming: Boolean
    get() = hasTrait<StreamingTrait>() && isUnionShape

/**
 * Checks to see if shape is in the body of the http request
 */
// TODO fix the edge case: a shape which is an operational input (i.e. has members bound to HTTP semantics) could be re-used elsewhere not as an operation input which means everything is in the body
fun Shape.isInHttpBody(): Boolean {
    val hasNoHttpTraitsOutsideOfPayload = !this.hasTrait(HttpLabelTrait::class.java) &&
        !this.hasTrait(HttpHeaderTrait::class.java) &&
        !this.hasTrait(HttpPrefixHeadersTrait::class.java) &&
        !this.hasTrait(HttpQueryTrait::class.java) &&
        !this.hasTrait(HttpQueryParamsTrait::class.java)
    return this.hasTrait(HttpPayloadTrait::class.java) || hasNoHttpTraitsOutsideOfPayload
}

/**
 * Adds the appropriate extension for serialization of special types i.e. timestamps, blobs, etc
 */
fun formatHeaderOrQueryValue(
    ctx: ProtocolGenerator.GenerationContext,
    memberName: String,
    memberShape: MemberShape,
    location: HttpBinding.Location,
    bindingIndex: HttpBindingIndex,
    defaultTimestampFormat: TimestampFormatTrait.Format,
): Pair<String, Boolean> {
    return when (val shape = ctx.model.expectShape(memberShape.target)) {
        is TimestampShape -> {
            val timestampFormat = bindingIndex.determineTimestampFormat(memberShape, location, defaultTimestampFormat)
            Pair(ProtocolGenerator.getFormattedDateString(timestampFormat, memberName), false)
        }
        is BlobShape -> {
            Pair("try $memberName.base64EncodedString()", true)
        }
        is StringShape -> {
            val enumRawValueSuffix = shape.getTrait(EnumTrait::class.java).map { ".rawValue" }.orElse("")
            var formattedItemValue = "$memberName$enumRawValueSuffix"
            var requiresDoCatch = false
            if (shape.hasTrait(MediaTypeTrait::class.java)) {
                formattedItemValue = "try $formattedItemValue.base64EncodedString()"
                requiresDoCatch = true
            }
            Pair(formattedItemValue, requiresDoCatch)
        }
        is IntEnumShape -> Pair("$memberName.rawValue", false)
        else -> Pair(memberName, false)
    }
}

/**
 * Abstract implementation useful for all HTTP protocols
 */
abstract class HttpBindingProtocolGenerator : ProtocolGenerator {
    private val LOGGER = Logger.getLogger(javaClass.name)
    private val idempotencyTokenValue = "idempotencyTokenGenerator.generateToken()"

    override val unknownServiceErrorSymbol: Symbol = ClientRuntimeTypes.Http.UnknownHttpServiceError

    override var serviceErrorProtocolSymbol: Symbol = ClientRuntimeTypes.Http.HttpError

    override fun generateSerializers(ctx: ProtocolGenerator.GenerationContext) {
        // render conformance to HttpRequestBinding for all input shapes
        val inputShapesWithHttpBindings: MutableSet<ShapeId> = mutableSetOf()
        for (operation in getHttpBindingOperations(ctx)) {
            if (operation.input.isPresent) {
                val inputShapeId = operation.input.get()
                if (inputShapesWithHttpBindings.contains(inputShapeId)) {
                    // The input shape is referenced by more than one operation
                    continue
                }
                val httpBindingResolver = getProtocolHttpBindingResolver(ctx, defaultContentType)
                HttpUrlPathProvider.renderUrlPathMiddleware(ctx, operation, httpBindingResolver)
                HttpHeaderProvider.renderHeaderMiddleware(ctx, operation, httpBindingResolver, defaultTimestampFormat)
                HttpQueryItemProvider.renderQueryMiddleware(ctx, operation, httpBindingResolver, defaultTimestampFormat)
                inputShapesWithHttpBindings.add(inputShapeId)
            }
        }

        val inputShapesWithMetadata = resolveInputShapes(ctx)
            .filter { !it.key.hasEventStreamMember(ctx.model) }
        for ((shape, shapeMetadata) in inputShapesWithMetadata) {
            val symbol: Symbol = ctx.symbolProvider.toSymbol(shape)
            val symbolName = symbol.name
            val rootNamespace = ctx.settings.moduleName
            val encodeSymbol = Symbol.builder()
                .definitionFile("./$rootNamespace/models/$symbolName+Encodable.swift")
                .name(symbolName)
                .build()
            val httpBodyMembers = shape.members()
                .filter { it.isInHttpBody() }
                .toList()
            if (httpBodyMembers.isNotEmpty() || shouldRenderEncodableConformance) {
                ctx.delegator.useShapeWriter(encodeSymbol) { writer ->
                    val encodableOrNot = encodableProtocol?.let { writer.format(": \$N", it) } ?: ""
                    writer.openBlock(
                        "extension $symbolName\$L {",
                        "}",
<<<<<<< HEAD
                        SwiftTypes.Protocols.Encodable,
=======
                        encodableOrNot,
>>>>>>> 922d0663
                    ) {
                        writer.addImport(SwiftDependency.CLIENT_RUNTIME.target)

                        if (shouldRenderCodingKeysForEncodable) {
                            generateCodingKeysForMembers(ctx, writer, httpBodyMembers)
                            writer.write("")
                        }
                        val path = "properties.".takeIf { shape.hasTrait<ErrorTrait>() } ?: null
                        renderStructEncode(ctx, shape, shapeMetadata, httpBodyMembers, writer, defaultTimestampFormat, path)
                    }
                }
            }
            if (shouldRenderDecodableBodyStructForInputShapes || httpBodyMembers.isNotEmpty()) {
                renderBodyStructAndDecodableExtension(ctx, shape, mapOf())
                DynamicNodeDecodingGeneratorStrategy(ctx, shape, isForBodyStruct = true).renderIfNeeded()
            }
        }
    }

    override fun generateDeserializers(ctx: ProtocolGenerator.GenerationContext) {
        val httpOperations = getHttpBindingOperations(ctx)
        val httpBindingResolver = getProtocolHttpBindingResolver(ctx, defaultContentType)
        httpResponseGenerator.render(ctx, httpOperations, httpBindingResolver)

        val outputShapesWithMetadata = resolveOutputShapes(ctx)
            .filter { !it.key.hasEventStreamMember(ctx.model) }

        for ((shape, metadata) in outputShapesWithMetadata) {
            if (shape.members().any { it.isInHttpBody() }) {
                renderBodyStructAndDecodableExtension(ctx, shape, metadata)
                DynamicNodeDecodingGeneratorStrategy(ctx, shape, isForBodyStruct = true).renderIfNeeded()
            }
        }

        val errorShapes = resolveErrorShapes(ctx)
        for (shape in errorShapes) {
            renderBodyStructAndDecodableExtension(ctx, shape, mapOf())
            DynamicNodeDecodingGeneratorStrategy(ctx, shape, isForBodyStruct = true).renderIfNeeded()
        }
    }

    override fun generateCodableConformanceForNestedTypes(ctx: ProtocolGenerator.GenerationContext) {
        val nestedShapes = resolveShapesNeedingCodableConformance(ctx)
            .filter { !it.isStreaming }
        for (shape in nestedShapes) {
            renderCodableExtension(ctx, shape)
        }
    }

    private fun renderCodableExtension(ctx: ProtocolGenerator.GenerationContext, shape: Shape) {
        val symbol: Symbol = ctx.symbolProvider.toSymbol(shape)
        val symbolName = symbol.name
        val rootNamespace = ctx.settings.moduleName
        val encodeSymbol = Symbol.builder()
            .definitionFile("./$rootNamespace/models/$symbolName+Codable.swift")
            .name(symbolName)
            .build()

        ctx.delegator.useShapeWriter(encodeSymbol) { writer ->
            writer.openBlock("extension \$N: \$N {", "}", symbol, codableProtocol) {
                writer.addImport(SwiftDependency.CLIENT_RUNTIME.target)
                val members = shape.members().toList()
                when (shape) {
                    is StructureShape -> {
                        // get all members sorted by name and filter out either all members with other traits OR members with the payload trait
                        val httpBodyMembers = members.filter { it.isInHttpBody() }
                        generateCodingKeysForMembers(ctx, writer, httpBodyMembers)
                        writer.write("")
                        val path = "properties.".takeIf { shape.hasTrait<ErrorTrait>() } ?: ""
                        renderStructEncode(ctx, shape, mapOf(), httpBodyMembers, writer, defaultTimestampFormat, path)
                        writer.write("")
                        renderStructDecode(ctx, mapOf(), httpBodyMembers, writer, defaultTimestampFormat, path)
                    }
                    is UnionShape -> {
                        // get all members of the union shape
                        val sdkUnknownMember = MemberShape.builder().id("${shape.id}\$sdkUnknown").target("smithy.api#String").build()
                        val unionMembersForCodingKeys = members.toMutableList()
                        unionMembersForCodingKeys.add(0, sdkUnknownMember)
                        generateCodingKeysForMembers(ctx, writer, unionMembersForCodingKeys)
                        writer.write("")
                        UnionEncodeGeneratorStrategy(ctx, shape, members, writer, defaultTimestampFormat).render()
                        writer.write("")
                        UnionDecodeGeneratorStrategy(ctx, members, writer, defaultTimestampFormat).render()
                    }
                }
            }
        }
    }

    private fun renderBodyStructAndDecodableExtension(ctx: ProtocolGenerator.GenerationContext, shape: Shape, metadata: Map<ShapeMetadata, Any>) {
        val bodySymbol: Symbol = ctx.symbolProvider.toSymbol(shape).bodySymbol()
        val rootNamespace = ctx.settings.moduleName
        val isEventStream = shape.hasEventStreamMember(ctx.model)
        val httpBodyMembers = shape.members().filter { it.isInHttpBody() }.toList()

        val decodeSymbol = Symbol.builder()
            .definitionFile("./$rootNamespace/models/${bodySymbol.name}+Decodable.swift")
            .name(bodySymbol.name)
            .build()

        ctx.delegator.useShapeWriter(decodeSymbol) { writer ->
            writer.openBlock("struct ${decodeSymbol.name}: \$N {", "}", SwiftTypes.Protocols.Equatable) {
                httpBodyMembers.forEach {
                    val memberSymbol = ctx.symbolProvider.toSymbol(it)
                    writer.write("let \$L: \$T", ctx.symbolProvider.toMemberName(it), memberSymbol)
                }
            }
            writer.write("")
            writer.openBlock("extension ${decodeSymbol.name}: \$N {", "}", decodableProtocol) {
                writer.addImport(SwiftDependency.CLIENT_RUNTIME.target)
                generateCodingKeysForMembers(ctx, writer, httpBodyMembers)
                writer.write("")
                renderStructDecode(ctx, metadata, httpBodyMembers, writer, defaultTimestampFormat, "")
            }
        }
    }

    private fun generateCodingKeysForMembers(
        ctx: ProtocolGenerator.GenerationContext,
        writer: SwiftWriter,
        members: List<MemberShape>,
    ) {
        codingKeysGenerator.generateCodingKeysForMembers(ctx, writer, members)
    }

    private fun resolveInputShapes(ctx: ProtocolGenerator.GenerationContext): Map<Shape, Map<ShapeMetadata, Any>> {
        var shapesInfo: MutableMap<Shape, Map<ShapeMetadata, Any>> = mutableMapOf()
        val operations = getHttpBindingOperations(ctx)
        for (operation in operations) {
            val inputType = ctx.model.expectShape(operation.input.get())
            var metadata = mapOf<ShapeMetadata, Any>(
                Pair(ShapeMetadata.OPERATION_SHAPE, operation),
                Pair(ShapeMetadata.SERVICE_VERSION, ctx.service.version),
            )
            shapesInfo.put(inputType, metadata)
        }
        return shapesInfo
    }

    private fun resolveOutputShapes(ctx: ProtocolGenerator.GenerationContext): Map<Shape, Map<ShapeMetadata, Any>> {
        var shapesInfo: MutableMap<Shape, Map<ShapeMetadata, Any>> = mutableMapOf()
        val operations = getHttpBindingOperations(ctx)
        for (operation in operations) {
            val outputType = ctx.model.expectShape(operation.output.get())
            var metadata = mapOf<ShapeMetadata, Any>(
                Pair(ShapeMetadata.OPERATION_SHAPE, operation),
            )
            shapesInfo.put(outputType, metadata)
        }
        return shapesInfo
    }

    private fun resolveErrorShapes(ctx: ProtocolGenerator.GenerationContext): Set<Shape> {
        val operationErrorShapes = getHttpBindingOperations(ctx)
            .flatMap { it.errors }
            .map { ctx.model.expectShape(it) }
            .toSet()

        val serviceErrorShapes = ctx.service.errors.map {
            ctx.model.expectShape(it)
        }.toSet()

        return operationErrorShapes.filter { shape ->
            shape.members().any { it.isInHttpBody() }
        }.toMutableSet() + serviceErrorShapes.filter { shape ->
            shape.members().any { it.isInHttpBody() }
        }.toMutableSet()
    }

    private fun resolveShapesNeedingCodableConformance(ctx: ProtocolGenerator.GenerationContext): Set<Shape> {
        val topLevelOutputMembers = getHttpBindingOperations(ctx).flatMap {
            val outputShape = ctx.model.expectShape(it.output.get())
            outputShape.members()
        }
            .map { ctx.model.expectShape(it.target) }
            .filter { it.isStructureShape || it.isUnionShape || it is CollectionShape || it.isMapShape }
            .toSet()

        val topLevelErrorMembers = getHttpBindingOperations(ctx)
            .flatMap { it.errors }
            .flatMap { ctx.model.expectShape(it).members() }
            .map { ctx.model.expectShape(it.target) }
            .filter { it.isStructureShape || it.isUnionShape || it is CollectionShape || it.isMapShape }
            .toSet()

        val topLevelServiceErrorMembers = ctx.service.errors
            .flatMap { ctx.model.expectShape(it).members() }
            .map { ctx.model.expectShape(it.target) }
            .filter { it.isStructureShape || it.isUnionShape || it is CollectionShape || it.isMapShape }
            .toSet()

        val topLevelInputMembers = getHttpBindingOperations(ctx).flatMap {
            val inputShape = ctx.model.expectShape(it.input.get())
            inputShape.members()
        }
            .map { ctx.model.expectShape(it.target) }
            .filter { it.isStructureShape || it.isUnionShape || it is CollectionShape || it.isMapShape }
            .toSet()

        val allTopLevelMembers =
            topLevelOutputMembers
                .union(topLevelErrorMembers)
                .union(topLevelServiceErrorMembers)
                .union(topLevelInputMembers)

        val nestedTypes = walkNestedShapesRequiringSerde(ctx, allTopLevelMembers)
        return nestedTypes
    }

    private fun walkNestedShapesRequiringSerde(ctx: ProtocolGenerator.GenerationContext, shapes: Set<Shape>): Set<Shape> {
        val resolved = mutableSetOf<Shape>()
        val walker = Walker(ctx.model)

        // walk all the shapes in the set and find all other
        // structs/unions (or collections thereof) in the graph from that shape
        shapes.forEach { shape ->
            walker.iterateShapes(shape) { relationship ->
                when (relationship.relationshipType) {
                    RelationshipType.MEMBER_TARGET,
                    RelationshipType.STRUCTURE_MEMBER,
                    RelationshipType.LIST_MEMBER,
                    RelationshipType.SET_MEMBER,
                    RelationshipType.MAP_VALUE,
                    RelationshipType.UNION_MEMBER,
                    -> true
                    else -> false
                }
            }.forEach {
                when (it) {
                    is UnionShape -> resolved.add(it)
                    is StructureShape -> resolved.add(it)
                }
            }
        }
        return resolved
    }

    // Checks for @requiresLength trait
    // Returns true if the operation:
    // - has a streaming member with @httpPayload trait
    // - target is a blob shape with @requiresLength trait
    private fun hasRequiresLengthTrait(ctx: ProtocolGenerator.GenerationContext, op: OperationShape): Boolean {
        if (op.input.isPresent) {
            val inputShape = ctx.model.expectShape(op.input.get())
            val streamingMember = inputShape.findStreamingMember(ctx.model)
            if (streamingMember != null) {
                val targetShape = ctx.model.expectShape(streamingMember.target)
                if (targetShape != null) {
                    return streamingMember.hasTrait<HttpPayloadTrait>() &&
                        targetShape.isBlobShape &&
                        targetShape.hasTrait<RequiresLengthTrait>()
                }
            }
        }
        return false
    }

    // Checks for @unsignedPayload trait on an operation
    private fun hasUnsignedPayloadTrait(op: OperationShape): Boolean = op.hasTrait<UnsignedPayloadTrait>()

    override fun generateProtocolClient(ctx: ProtocolGenerator.GenerationContext) {
        val symbol = ctx.symbolProvider.toSymbol(ctx.service)
        ctx.delegator.useFileWriter("./${ctx.settings.moduleName}/${symbol.name}.swift") { writer ->
            val serviceSymbol = ctx.symbolProvider.toSymbol(ctx.service)
            val clientGenerator = httpProtocolClientGeneratorFactory.createHttpProtocolClientGenerator(
                ctx,
                getProtocolHttpBindingResolver(ctx, defaultContentType),
                writer,
                serviceSymbol.name,
                defaultContentType,
                httpProtocolCustomizable,
                operationMiddleware,
            )
            clientGenerator.render()
        }
    }

    override fun initializeMiddleware(ctx: ProtocolGenerator.GenerationContext) {
        val resolver = getProtocolHttpBindingResolver(ctx, defaultContentType)
        for (operation in getHttpBindingOperations(ctx)) {
            operationMiddleware.appendMiddleware(operation, IdempotencyTokenMiddleware(ctx.model, ctx.symbolProvider))

            operationMiddleware.appendMiddleware(operation, ContentMD5Middleware(ctx.model, ctx.symbolProvider))
            operationMiddleware.appendMiddleware(operation, OperationInputUrlPathMiddleware(ctx.model, ctx.symbolProvider, ""))
            operationMiddleware.appendMiddleware(operation, OperationInputUrlHostMiddleware(ctx.model, ctx.symbolProvider, operation))
            operationMiddleware.appendMiddleware(operation, OperationInputHeadersMiddleware(ctx.model, ctx.symbolProvider))
            operationMiddleware.appendMiddleware(operation, OperationInputQueryItemMiddleware(ctx.model, ctx.symbolProvider))
            operationMiddleware.appendMiddleware(operation, ContentTypeMiddleware(ctx.model, ctx.symbolProvider, resolver.determineRequestContentType(operation)))
            operationMiddleware.appendMiddleware(operation, OperationInputBodyMiddleware(ctx.model, ctx.symbolProvider))

            operationMiddleware.appendMiddleware(operation, ContentLengthMiddleware(ctx.model, shouldRenderEncodableConformance, hasRequiresLengthTrait(ctx, operation), hasUnsignedPayloadTrait(operation)))

            operationMiddleware.appendMiddleware(operation, DeserializeMiddleware(ctx.model, ctx.symbolProvider))
            operationMiddleware.appendMiddleware(operation, LoggingMiddleware(ctx.model, ctx.symbolProvider))
            operationMiddleware.appendMiddleware(operation, RetryMiddleware(ctx.model, ctx.symbolProvider, retryErrorInfoProviderSymbol))

            operationMiddleware.appendMiddleware(operation, SigningMiddleware(ctx.model, ctx.symbolProvider))

            addProtocolSpecificMiddleware(ctx, operation)

            operationMiddleware.appendMiddleware(operation, AuthSchemeMiddleware(ctx.model, ctx.symbolProvider))

            for (integration in ctx.integrations) {
                integration.customizeMiddleware(ctx, operation, operationMiddleware)
            }
        }
    }

    override val operationMiddleware = OperationMiddlewareGenerator()

    open val codableProtocol = SwiftTypes.Protocols.Codable
    open val encodableProtocol: Symbol? = SwiftTypes.Protocols.Encodable
    open val decodableProtocol = SwiftTypes.Protocols.Decodable

    protected abstract val defaultTimestampFormat: TimestampFormatTrait.Format
    protected abstract val codingKeysGenerator: CodingKeysGenerator
    protected abstract val httpProtocolClientGeneratorFactory: HttpProtocolClientGeneratorFactory
    protected abstract val httpResponseGenerator: HttpResponseGeneratable
    protected abstract val shouldRenderDecodableBodyStructForInputShapes: Boolean
    protected abstract val shouldRenderCodingKeysForEncodable: Boolean
    protected abstract val shouldRenderEncodableConformance: Boolean
    protected abstract fun renderStructEncode(
        ctx: ProtocolGenerator.GenerationContext,
        shapeContainingMembers: Shape,
        shapeMetaData: Map<ShapeMetadata, Any>,
        members: List<MemberShape>,
        writer: SwiftWriter,
        defaultTimestampFormat: TimestampFormatTrait.Format,
        path: String? = null,
    )
    protected abstract fun renderStructDecode(
        ctx: ProtocolGenerator.GenerationContext,
        shapeMetaData: Map<ShapeMetadata, Any>,
        members: List<MemberShape>,
        writer: SwiftWriter,
        defaultTimestampFormat: TimestampFormatTrait.Format,
        path: String,
    )
    protected abstract fun addProtocolSpecificMiddleware(ctx: ProtocolGenerator.GenerationContext, operation: OperationShape)

    /**
     * Get the operations with HTTP Bindings.
     *
     * @param ctx the generation context
     * @return the list of operation shapes
     */
    open fun getHttpBindingOperations(ctx: ProtocolGenerator.GenerationContext): List<OperationShape> {
        val topDownIndex: TopDownIndex = TopDownIndex.of(ctx.model)
        val containedOperations: MutableList<OperationShape> = mutableListOf()
        for (operation in topDownIndex.getContainedOperations(ctx.service)) {
            OptionalUtils.ifPresentOrElse(
                Optional.of(getProtocolHttpBindingResolver(ctx, defaultContentType).httpTrait(operation)::class.java),
                { containedOperations.add(operation) },
            ) {
                LOGGER.warning(
                    "Unable to fetch $protocolName protocol request bindings for ${operation.id} because " +
                        "it does not have an http binding trait",
                )
            }
        }
        return containedOperations
    }

    abstract override fun generateMessageMarshallable(ctx: ProtocolGenerator.GenerationContext)

    abstract override fun generateMessageUnmarshallable(ctx: ProtocolGenerator.GenerationContext)
}

class DefaultServiceConfig(writer: SwiftWriter, clientName: String, serviceName: String) : ServiceConfig(writer, clientName, serviceName)<|MERGE_RESOLUTION|>--- conflicted
+++ resolved
@@ -53,11 +53,7 @@
 import software.amazon.smithy.swift.codegen.integration.middlewares.OperationInputUrlHostMiddleware
 import software.amazon.smithy.swift.codegen.integration.middlewares.OperationInputUrlPathMiddleware
 import software.amazon.smithy.swift.codegen.integration.middlewares.RetryMiddleware
-<<<<<<< HEAD
 import software.amazon.smithy.swift.codegen.integration.middlewares.SigningMiddleware
-import software.amazon.smithy.swift.codegen.integration.middlewares.handlers.HttpBodyMiddleware
-=======
->>>>>>> 922d0663
 import software.amazon.smithy.swift.codegen.integration.middlewares.providers.HttpHeaderProvider
 import software.amazon.smithy.swift.codegen.integration.middlewares.providers.HttpQueryItemProvider
 import software.amazon.smithy.swift.codegen.integration.middlewares.providers.HttpUrlPathProvider
@@ -172,11 +168,7 @@
                     writer.openBlock(
                         "extension $symbolName\$L {",
                         "}",
-<<<<<<< HEAD
-                        SwiftTypes.Protocols.Encodable,
-=======
                         encodableOrNot,
->>>>>>> 922d0663
                     ) {
                         writer.addImport(SwiftDependency.CLIENT_RUNTIME.target)
 
