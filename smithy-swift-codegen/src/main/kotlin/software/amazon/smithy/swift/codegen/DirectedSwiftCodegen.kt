/*
 * Copyright Amazon.com, Inc. or its affiliates. All Rights Reserved.
 * SPDX-License-Identifier: Apache-2.0.
 */

package software.amazon.smithy.swift.codegen

import software.amazon.smithy.build.PluginContext
import software.amazon.smithy.codegen.core.SymbolProvider
import software.amazon.smithy.codegen.core.directed.CreateContextDirective
import software.amazon.smithy.codegen.core.directed.CreateSymbolProviderDirective
import software.amazon.smithy.codegen.core.directed.DirectedCodegen
import software.amazon.smithy.codegen.core.directed.GenerateEnumDirective
import software.amazon.smithy.codegen.core.directed.GenerateErrorDirective
import software.amazon.smithy.codegen.core.directed.GenerateIntEnumDirective
import software.amazon.smithy.codegen.core.directed.GenerateServiceDirective
import software.amazon.smithy.codegen.core.directed.GenerateStructureDirective
import software.amazon.smithy.codegen.core.directed.GenerateUnionDirective
import software.amazon.smithy.model.Model
import software.amazon.smithy.model.knowledge.ServiceIndex
import software.amazon.smithy.model.shapes.ServiceShape
import software.amazon.smithy.model.traits.SensitiveTrait
import software.amazon.smithy.swift.codegen.core.GenerationContext
import software.amazon.smithy.swift.codegen.integration.CustomDebugStringConvertibleGenerator
import software.amazon.smithy.swift.codegen.integration.CustomDebugStringConvertibleGenerator.Companion.isSensitive
import software.amazon.smithy.swift.codegen.integration.ProtocolGenerator
import software.amazon.smithy.swift.codegen.integration.SwiftIntegration
import software.amazon.smithy.swift.codegen.model.hasTrait
import java.util.logging.Logger

class DirectedSwiftCodegen(
    val context: PluginContext,
) : DirectedCodegen<GenerationContext, SwiftSettings, SwiftIntegration> {
    @Suppress("ktlint:standard:property-naming")
    private val LOGGER = Logger.getLogger(javaClass.name)

    override fun createSymbolProvider(directive: CreateSymbolProviderDirective<SwiftSettings>): SymbolProvider =
        SwiftSymbolProvider(directive.model(), directive.settings())

    override fun createContext(directive: CreateContextDirective<SwiftSettings, SwiftIntegration>): GenerationContext {
        val model = directive.model()
        val service = directive.service()
        val settings = directive.settings()
        val integrations = directive.integrations()

        val protocolGenerator = resolveProtocolGenerator(integrations, model, service, settings)

        for (integration in integrations) {
            integration.serviceErrorProtocolSymbol()?.let {
                protocolGenerator?.serviceErrorProtocolSymbol = it
            }
        }

        return GenerationContext(
            directive.model(),
            directive.symbolProvider(),
            directive.settings(),
            directive.fileManifest(),
            protocolGenerator,
            directive.integrations(),
        )
    }

    override fun generateService(directive: GenerateServiceDirective<GenerationContext, SwiftSettings>) {
        val service = directive.service()
        val settings = directive.settings()
        val symbolProvider = directive.symbolProvider()
        val context = directive.context()
        val model = directive.model()
        val integrations = context.integrations
        val writers = context.writerDelegator()

        LOGGER.info("Generating Swift client for service ${directive.settings().service}")

        context.protocolGenerator?.apply {
            val ctx = ProtocolGenerator.GenerationContext(settings, model, service, symbolProvider, integrations, this.protocol, writers)
            LOGGER.info("[${service.id}] Generating serde for protocol ${this.protocol}")
            generateSerializers(ctx)
            generateDeserializers(ctx)
            generateMessageMarshallable(ctx)
            generateMessageUnmarshallable(ctx)
            generateCodableConformanceForNestedTypes(ctx)
            generateSchemas(ctx)

            initializeMiddleware(ctx)

            LOGGER.info("[${service.id}] Generating unit tests for protocol ${this.protocol}")
            val numProtocolUnitTestsGenerated = generateProtocolUnitTests(ctx)

            LOGGER.info("[${service.id}] Generated $numProtocolUnitTestsGenerated tests for protocol ${this.protocol}")

            LOGGER.info("[${service.id}] Generating service client for protocol ${this.protocol}")
            generateProtocolClient(ctx)

            LOGGER.info("[${service.id}] Generating smoke tests for service")
            generateSmokeTests(ctx)

            LOGGER.info("[${service.id}] Generating additional files")
            integrations.forEach { it.writeAdditionalFiles(context, ctx, writers) }
        }

        LOGGER.info("[${service.id}] Generating package manifest file")
        PackageManifestGenerator(context).writePackageManifest(writers.dependencies)

<<<<<<< HEAD
            LOGGER.info("Generating Smithy model file info")
            SmithyModelFileInfoGenerator(ctx).writeSmithyModelFileInfo()

            LOGGER.info("Flushing swift writers")
            writers.flushWriters()
        }
=======
        LOGGER.info("[${service.id}] Flushing swift writers")
        writers.flushWriters()
>>>>>>> 5e0fed96
    }

    override fun generateStructure(directive: GenerateStructureDirective<GenerationContext, SwiftSettings>) {
        val shape = directive.shape()
        val context = directive.context()
        val model = directive.model()
        val settings = directive.settings()
        val symbolProvider = directive.symbolProvider()
        val protocolGenerator = context.protocolGenerator
        val writers = context.writerDelegator()

        writers.useShapeWriter(shape) { writer: SwiftWriter ->
            StructureGenerator(model, symbolProvider, writer, shape, settings, protocolGenerator?.serviceErrorProtocolSymbol).render()
        }

        if (shape.hasTrait<SensitiveTrait>() || shape.members().any { it.isSensitive(model) }) {
            writers.useShapeExtensionWriter(shape, "CustomDebugStringConvertible") { writer: SwiftWriter ->
                CustomDebugStringConvertibleGenerator(symbolProvider, writer, shape, model).render()
            }
        }
    }

    override fun generateError(directive: GenerateErrorDirective<GenerationContext, SwiftSettings>) {
        val shape = directive.shape()
        val context = directive.context()
        val model = directive.model()
        val settings = directive.settings()
        val symbolProvider = directive.symbolProvider()
        val protocolGenerator = context.protocolGenerator
        val writers = context.writerDelegator()

        writers.useShapeWriter(shape) { writer: SwiftWriter ->
            StructureGenerator(model, symbolProvider, writer, shape, settings, protocolGenerator?.serviceErrorProtocolSymbol).renderErrors()
        }

        if (shape.hasTrait<SensitiveTrait>() || shape.members().any { it.isSensitive(model) }) {
            writers.useShapeExtensionWriter(shape, "CustomDebugStringConvertible") { writer: SwiftWriter ->
                CustomDebugStringConvertibleGenerator(symbolProvider, writer, shape, model).render()
            }
        }
    }

    override fun generateUnion(directive: GenerateUnionDirective<GenerationContext, SwiftSettings>) {
        val shape = directive.shape()
        val context = directive.context()
        val model = directive.model()
        val settings = directive.settings()
        val symbolProvider = directive.symbolProvider()
        val writers = context.writerDelegator()
        writers.useShapeWriter(shape) { writer: SwiftWriter -> UnionGenerator(model, symbolProvider, writer, shape, settings).render() }
    }

    override fun generateEnumShape(directive: GenerateEnumDirective<GenerationContext, SwiftSettings>) {
        val shape = directive.shape()
        val context = directive.context()
        val model = directive.model()
        val settings = directive.settings()
        val symbolProvider = directive.symbolProvider()
        val writers = context.writerDelegator()
        writers.useShapeWriter(shape) { writer: SwiftWriter -> EnumGenerator(model, symbolProvider, writer, shape, settings).render() }
    }

    override fun generateIntEnumShape(directive: GenerateIntEnumDirective<GenerationContext, SwiftSettings>) {
        val shape = directive.shape()
        val context = directive.context()
        val model = directive.model()
        val settings = directive.settings()
        val symbolProvider = directive.symbolProvider()
        val writers = context.writerDelegator()
        writers.useShapeWriter(
            shape,
        ) { writer: SwiftWriter -> IntEnumGenerator(model, symbolProvider, writer, shape.asIntEnumShape().get(), settings).render() }
    }

    private fun resolveProtocolGenerator(
        integrations: List<SwiftIntegration>,
        model: Model,
        service: ServiceShape,
        settings: SwiftSettings,
    ): ProtocolGenerator? {
        val generators = integrations.flatMap { it.protocolGenerators }.associateBy { it.protocol }
        val serviceIndex = ServiceIndex.of(model)

        try {
            val protocolTrait = settings.resolveServiceProtocol(serviceIndex, service, generators.keys)
            return generators[protocolTrait]
        } catch (ex: UnresolvableProtocolException) {
            LOGGER.warning("Unable to find protocol generator for ${service.id}: ${ex.message}")
        }
        return null
    }
}<|MERGE_RESOLUTION|>--- conflicted
+++ resolved
@@ -102,17 +102,8 @@
         LOGGER.info("[${service.id}] Generating package manifest file")
         PackageManifestGenerator(context).writePackageManifest(writers.dependencies)
 
-<<<<<<< HEAD
-            LOGGER.info("Generating Smithy model file info")
-            SmithyModelFileInfoGenerator(ctx).writeSmithyModelFileInfo()
-
-            LOGGER.info("Flushing swift writers")
-            writers.flushWriters()
-        }
-=======
         LOGGER.info("[${service.id}] Flushing swift writers")
         writers.flushWriters()
->>>>>>> 5e0fed96
     }
 
     override fun generateStructure(directive: GenerateStructureDirective<GenerationContext, SwiftSettings>) {
