--- conflicted
+++ resolved
@@ -31,9 +31,6 @@
     ) {
         val inputShapeName = MiddlewareShapeUtils.inputSymbol(symbolProvider, model, op).name
         val outputShapeName = MiddlewareShapeUtils.outputSymbol(symbolProvider, model, op).name
-<<<<<<< HEAD
-        writer.write("$operationStackName.${middlewareStep.stringValue()}.intercept(position: ${position.stringValue()}, middleware: \$N<$inputShapeName, $outputShapeName>($inputParameters))", ClientRuntimeTypes.Middleware.URLPathMiddleware)
-=======
         val params = "".takeIf { inputParameters.isEmpty() } ?: "$inputParameters, "
         writer.write(
             "\$L.\$L.intercept(position: \$L, middleware: \$N<\$L, \$L>(\$L\$L.urlPathProvider(_:)))",
@@ -46,6 +43,5 @@
             params,
             inputShapeName,
         )
->>>>>>> a084a202
     }
 }