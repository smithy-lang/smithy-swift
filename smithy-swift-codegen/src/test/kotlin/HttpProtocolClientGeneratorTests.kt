/*
 * Copyright Amazon.com, Inc. or its affiliates. All Rights Reserved.
 * SPDX-License-Identifier: Apache-2.0.
 */

import io.kotest.matchers.string.shouldContain
import io.kotest.matchers.string.shouldContainOnlyOnce
import org.junit.jupiter.api.Test
import software.amazon.smithy.swift.codegen.DefaultClientConfigurationIntegration

class HttpProtocolClientGeneratorTests {
    @Test
    fun `it renders client initialization block`() {
        val context = setupTests("service-generator-test-operations.smithy", "com.test#Example")
        val contents = getFileContents(context.manifest, "/RestJson/RestJsonProtocolClient.swift")
        contents.shouldSyntacticSanityCheck()
        val expected = """
public class RestJsonProtocolClient: Client {
    public static let clientName = "RestJsonProtocolClient"
    let client: ClientRuntime.SdkHttpClient
    let config: RestJsonProtocolClient.RestJsonProtocolClientConfiguration
    let serviceName = "Rest Json Protocol"
<<<<<<< HEAD
    let encoder: ClientRuntime.RequestEncoder
    let decoder: ClientRuntime.ResponseDecoder

    public required init(config: RestJsonProtocolClient.RestJsonProtocolClientConfiguration) {
        client = ClientRuntime.SdkHttpClient(engine: config.httpClientEngine, config: config.httpClientConfiguration)
        let encoder = ClientRuntime.JSONEncoder()
        encoder.dateEncodingStrategy = .secondsSince1970
        encoder.nonConformingFloatEncodingStrategy = .convertToString(positiveInfinity: "Infinity", negativeInfinity: "-Infinity", nan: "NaN")
        self.encoder = encoder
        let decoder = ClientRuntime.JSONDecoder()
        decoder.dateDecodingStrategy = .secondsSince1970
        decoder.nonConformingFloatDecodingStrategy = .convertFromString(positiveInfinity: "Infinity", negativeInfinity: "-Infinity", nan: "NaN")
        self.decoder = decoder
=======

    public required init(config: RestJsonProtocolClient.RestJsonProtocolClientConfiguration) {
        client = ClientRuntime.SdkHttpClient(engine: config.httpClientEngine, config: config.httpClientConfiguration)
>>>>>>> c2d13460
        self.config = config
    }

    public convenience required init() throws {
        let config = try RestJsonProtocolClient.RestJsonProtocolClientConfiguration()
        self.init(config: config)
<<<<<<< HEAD
=======
    }

}

extension RestJsonProtocolClient {
    public class RestJsonProtocolClientConfiguration: DefaultClientConfiguration & DefaultHttpClientConfiguration {
        public var telemetryProvider: ClientRuntime.TelemetryProvider

        public var retryStrategyOptions: ClientRuntime.RetryStrategyOptions

        public var clientLogMode: ClientRuntime.ClientLogMode

        public var endpoint: Swift.String?

        public var idempotencyTokenGenerator: ClientRuntime.IdempotencyTokenGenerator

        public var httpClientEngine: ClientRuntime.HTTPClient

        public var httpClientConfiguration: ClientRuntime.HttpClientConfiguration

        public var authSchemes: [ClientRuntime.AuthScheme]?

        public var authSchemeResolver: ClientRuntime.AuthSchemeResolver

        private init(_ telemetryProvider: ClientRuntime.TelemetryProvider, _ retryStrategyOptions: ClientRuntime.RetryStrategyOptions, _ clientLogMode: ClientRuntime.ClientLogMode, _ endpoint: Swift.String?, _ idempotencyTokenGenerator: ClientRuntime.IdempotencyTokenGenerator, _ httpClientEngine: ClientRuntime.HTTPClient, _ httpClientConfiguration: ClientRuntime.HttpClientConfiguration, _ authSchemes: [ClientRuntime.AuthScheme]?, _ authSchemeResolver: ClientRuntime.AuthSchemeResolver) {
            self.telemetryProvider = telemetryProvider
            self.retryStrategyOptions = retryStrategyOptions
            self.clientLogMode = clientLogMode
            self.endpoint = endpoint
            self.idempotencyTokenGenerator = idempotencyTokenGenerator
            self.httpClientEngine = httpClientEngine
            self.httpClientConfiguration = httpClientConfiguration
            self.authSchemes = authSchemes
            self.authSchemeResolver = authSchemeResolver
        }

        public convenience init(telemetryProvider: ClientRuntime.TelemetryProvider? = nil, retryStrategyOptions: ClientRuntime.RetryStrategyOptions? = nil, clientLogMode: ClientRuntime.ClientLogMode? = nil, endpoint: Swift.String? = nil, idempotencyTokenGenerator: ClientRuntime.IdempotencyTokenGenerator? = nil, httpClientEngine: ClientRuntime.HTTPClient? = nil, httpClientConfiguration: ClientRuntime.HttpClientConfiguration? = nil, authSchemes: [ClientRuntime.AuthScheme]? = nil, authSchemeResolver: ClientRuntime.AuthSchemeResolver? = nil) throws {
            self.init(telemetryProvider ?? ClientRuntime.DefaultTelemetry.provider, retryStrategyOptions ?? ClientConfigurationDefaults.defaultRetryStrategyOptions, clientLogMode ?? ClientConfigurationDefaults.defaultClientLogMode, endpoint, idempotencyTokenGenerator ?? ClientConfigurationDefaults.defaultIdempotencyTokenGenerator, httpClientEngine ?? ClientConfigurationDefaults.makeClient(httpClientConfiguration: httpClientConfiguration ?? ClientConfigurationDefaults.defaultHttpClientConfiguration), httpClientConfiguration ?? ClientConfigurationDefaults.defaultHttpClientConfiguration, authSchemes, authSchemeResolver ?? ClientConfigurationDefaults.defaultAuthSchemeResolver)
        }

        public convenience required init() async throws {
            try await self.init(telemetryProvider: nil, retryStrategyOptions: nil, clientLogMode: nil, endpoint: nil, idempotencyTokenGenerator: nil, httpClientEngine: nil, httpClientConfiguration: nil, authSchemes: nil, authSchemeResolver: nil)
        }

        public var partitionID: String? {
            return ""
        }
    }

    public static func builder() -> ClientBuilder<RestJsonProtocolClient> {
        return ClientBuilder<RestJsonProtocolClient>(defaultPlugins: [
            ClientRuntime.DefaultClientPlugin()
        ])
    }
}

public struct RestJsonProtocolClientLogHandlerFactory: ClientRuntime.SDKLogHandlerFactory {
    public var label = "RestJsonProtocolClient"
    let logLevel: ClientRuntime.SDKLogLevel
    public func construct(label: String) -> LogHandler {
        var handler = StreamLogHandler.standardOutput(label: label)
        handler.logLevel = logLevel.toLoggerType()
        return handler
    }
    public init(logLevel: ClientRuntime.SDKLogLevel) {
        self.logLevel = logLevel
    }
}
"""
        contents.shouldContainOnlyOnce(expected)
>>>>>>> c2d13460
    }

}

extension RestJsonProtocolClient {
    public class RestJsonProtocolClientConfiguration: DefaultClientConfiguration & DefaultHttpClientConfiguration {
        public var telemetryProvider: ClientRuntime.TelemetryProvider

        public var retryStrategyOptions: SmithyRetriesAPI.RetryStrategyOptions

        public var clientLogMode: ClientRuntime.ClientLogMode

        public var endpoint: Swift.String?

        public var idempotencyTokenGenerator: ClientRuntime.IdempotencyTokenGenerator

        public var httpClientEngine: ClientRuntime.HTTPClient

        public var httpClientConfiguration: ClientRuntime.HttpClientConfiguration

        public var authSchemes: [ClientRuntime.AuthScheme]?

        public var authSchemeResolver: ClientRuntime.AuthSchemeResolver

        private init(_ telemetryProvider: ClientRuntime.TelemetryProvider, _ retryStrategyOptions: SmithyRetriesAPI.RetryStrategyOptions, _ clientLogMode: ClientRuntime.ClientLogMode, _ endpoint: Swift.String?, _ idempotencyTokenGenerator: ClientRuntime.IdempotencyTokenGenerator, _ httpClientEngine: ClientRuntime.HTTPClient, _ httpClientConfiguration: ClientRuntime.HttpClientConfiguration, _ authSchemes: [ClientRuntime.AuthScheme]?, _ authSchemeResolver: ClientRuntime.AuthSchemeResolver) {
            self.telemetryProvider = telemetryProvider
            self.retryStrategyOptions = retryStrategyOptions
            self.clientLogMode = clientLogMode
            self.endpoint = endpoint
            self.idempotencyTokenGenerator = idempotencyTokenGenerator
            self.httpClientEngine = httpClientEngine
            self.httpClientConfiguration = httpClientConfiguration
            self.authSchemes = authSchemes
            self.authSchemeResolver = authSchemeResolver
        }

        public convenience init(telemetryProvider: ClientRuntime.TelemetryProvider? = nil, retryStrategyOptions: SmithyRetriesAPI.RetryStrategyOptions? = nil, clientLogMode: ClientRuntime.ClientLogMode? = nil, endpoint: Swift.String? = nil, idempotencyTokenGenerator: ClientRuntime.IdempotencyTokenGenerator? = nil, httpClientEngine: ClientRuntime.HTTPClient? = nil, httpClientConfiguration: ClientRuntime.HttpClientConfiguration? = nil, authSchemes: [ClientRuntime.AuthScheme]? = nil, authSchemeResolver: ClientRuntime.AuthSchemeResolver? = nil) throws {
            self.init(telemetryProvider ?? ClientRuntime.DefaultTelemetry.provider, retryStrategyOptions ?? DefaultSDKRuntimeConfiguration<DefaultRetryStrategy, DefaultRetryErrorInfoProvider>.defaultRetryStrategyOptions, clientLogMode ?? DefaultSDKRuntimeConfiguration<DefaultRetryStrategy, DefaultRetryErrorInfoProvider>.defaultClientLogMode, endpoint, idempotencyTokenGenerator ?? DefaultSDKRuntimeConfiguration<DefaultRetryStrategy, DefaultRetryErrorInfoProvider>.defaultIdempotencyTokenGenerator, httpClientEngine ?? DefaultSDKRuntimeConfiguration<DefaultRetryStrategy, DefaultRetryErrorInfoProvider>.makeClient(), httpClientConfiguration ?? DefaultSDKRuntimeConfiguration<DefaultRetryStrategy, DefaultRetryErrorInfoProvider>.defaultHttpClientConfiguration, authSchemes, authSchemeResolver ?? DefaultSDKRuntimeConfiguration<DefaultRetryStrategy, DefaultRetryErrorInfoProvider>.defaultAuthSchemeResolver)
        }

        public convenience required init() async throws {
            try await self.init(telemetryProvider: nil, retryStrategyOptions: nil, clientLogMode: nil, endpoint: nil, idempotencyTokenGenerator: nil, httpClientEngine: nil, httpClientConfiguration: nil, authSchemes: nil, authSchemeResolver: nil)
        }

        public var partitionID: String? {
            return ""
        }
    }

    public static func builder() -> ClientBuilder<RestJsonProtocolClient> {
        return ClientBuilder<RestJsonProtocolClient>(defaultPlugins: [
            ClientRuntime.DefaultClientPlugin()
        ])
    }
}

public struct RestJsonProtocolClientLogHandlerFactory: ClientRuntime.SDKLogHandlerFactory {
    public var label = "RestJsonProtocolClient"
    let logLevel: ClientRuntime.SDKLogLevel
    public func construct(label: String) -> LogHandler {
        var handler = StreamLogHandler.standardOutput(label: label)
        handler.logLevel = logLevel.toLoggerType()
        return handler
    }
    public init(logLevel: ClientRuntime.SDKLogLevel) {
        self.logLevel = logLevel
    }
}
"""
        contents.shouldContainOnlyOnce(expected)
    }

    @Test
    fun `it renders host prefix with label in context correctly`() {
        val context = setupTests("host-prefix-operation.smithy", "com.test#Example")
        val contents = getFileContents(context.manifest, "/RestJson/RestJsonProtocolClient.swift")
        contents.shouldSyntacticSanityCheck()
        val expectedFragment = """
        let context = ClientRuntime.HttpContextBuilder()
                      .withMethod(value: .post)
                      .withServiceName(value: serviceName)
                      .withOperation(value: "getStatus")
                      .withIdempotencyTokenGenerator(value: config.idempotencyTokenGenerator)
                      .withLogger(value: config.logger)
                      .withPartitionID(value: config.partitionID)
                      .withAuthSchemes(value: config.authSchemes ?? [])
                      .withAuthSchemeResolver(value: config.authSchemeResolver)
                      .withUnsignedPayloadTrait(value: false)
                      .withSocketTimeout(value: config.httpClientConfiguration.socketTimeout)
                      .build()
"""
        contents.shouldContainOnlyOnce(expectedFragment)
    }
    @Test
    fun `it renders operation implementations in extension`() {
        val context = setupTests("service-generator-test-operations.smithy", "com.test#Example")
        val contents = getFileContents(context.manifest, "/RestJson/RestJsonProtocolClient.swift")
        contents.shouldSyntacticSanityCheck()
        contents.shouldContain("extension RestJsonProtocolClient {")
    }
    @Test
    fun `it renders an operation body`() {
        val context = setupTests("service-generator-test-operations.smithy", "com.test#Example")
        val contents = getFileContents(context.manifest, "/RestJson/RestJsonProtocolClient.swift")
        contents.shouldSyntacticSanityCheck()
        val expected = """
    public func allocateWidget(input: AllocateWidgetInput) async throws -> AllocateWidgetOutput {
        let context = ClientRuntime.HttpContextBuilder()
                      .withMethod(value: .post)
                      .withServiceName(value: serviceName)
                      .withOperation(value: "allocateWidget")
                      .withIdempotencyTokenGenerator(value: config.idempotencyTokenGenerator)
                      .withLogger(value: config.logger)
                      .withPartitionID(value: config.partitionID)
                      .withAuthSchemes(value: config.authSchemes ?? [])
                      .withAuthSchemeResolver(value: config.authSchemeResolver)
                      .withUnsignedPayloadTrait(value: false)
                      .withSocketTimeout(value: config.httpClientConfiguration.socketTimeout)
                      .build()
        var operation = ClientRuntime.OperationStack<AllocateWidgetInput, AllocateWidgetOutput>(id: "allocateWidget")
        operation.initializeStep.intercept(position: .after, middleware: ClientRuntime.IdempotencyTokenMiddleware<AllocateWidgetInput, AllocateWidgetOutput>(keyPath: \.clientToken))
        operation.initializeStep.intercept(position: .after, middleware: ClientRuntime.URLPathMiddleware<AllocateWidgetInput, AllocateWidgetOutput>(AllocateWidgetInput.urlPathProvider(_:)))
        operation.initializeStep.intercept(position: .after, middleware: ClientRuntime.URLHostMiddleware<AllocateWidgetInput, AllocateWidgetOutput>())
        operation.buildStep.intercept(position: .before, middleware: ClientRuntime.AuthSchemeMiddleware<AllocateWidgetOutput>())
        operation.serializeStep.intercept(position: .after, middleware: ContentTypeMiddleware<AllocateWidgetInput, AllocateWidgetOutput>(contentType: "application/json"))
        operation.serializeStep.intercept(position: .after, middleware: ClientRuntime.BodyMiddleware<AllocateWidgetInput, AllocateWidgetOutput, SmithyJSON.Writer>(rootNodeInfo: "", inputWritingClosure: AllocateWidgetInput.write(value:to:)))
        operation.finalizeStep.intercept(position: .before, middleware: ClientRuntime.ContentLengthMiddleware<AllocateWidgetInput, AllocateWidgetOutput>())
        operation.finalizeStep.intercept(position: .after, middleware: ClientRuntime.RetryMiddleware<SmithyRetries.DefaultRetryStrategy, ClientRuntime.DefaultRetryErrorInfoProvider, AllocateWidgetOutput>(options: config.retryStrategyOptions))
        operation.finalizeStep.intercept(position: .before, middleware: ClientRuntime.SignerMiddleware<AllocateWidgetOutput>())
        operation.deserializeStep.intercept(position: .after, middleware: ClientRuntime.DeserializeMiddleware<AllocateWidgetOutput>(AllocateWidgetOutput.httpOutput(from:), AllocateWidgetOutputError.httpError(from:)))
        operation.deserializeStep.intercept(position: .after, middleware: ClientRuntime.LoggerMiddleware<AllocateWidgetInput, AllocateWidgetOutput>(clientLogMode: config.clientLogMode))
        let result = try await operation.handleMiddleware(context: context, input: input, next: client.getHandler())
        return result
    }
"""
        contents.shouldContainOnlyOnce(expected)
    }

    @Test
    fun `ContentLengthMiddleware generates correctly with requiresLength false and unsignedPayload true`() {
        val context = setupTests("service-generator-test-operations.smithy", "com.test#Example")
        val contents = getFileContents(context.manifest, "/RestJson/RestJsonProtocolClient.swift")
        contents.shouldSyntacticSanityCheck()
        val expected = """
    public func unsignedFooBlobStream(input: UnsignedFooBlobStreamInput) async throws -> UnsignedFooBlobStreamOutput {
        let context = ClientRuntime.HttpContextBuilder()
                      .withMethod(value: .post)
                      .withServiceName(value: serviceName)
                      .withOperation(value: "unsignedFooBlobStream")
                      .withIdempotencyTokenGenerator(value: config.idempotencyTokenGenerator)
                      .withLogger(value: config.logger)
                      .withPartitionID(value: config.partitionID)
                      .withAuthSchemes(value: config.authSchemes ?? [])
                      .withAuthSchemeResolver(value: config.authSchemeResolver)
                      .withUnsignedPayloadTrait(value: true)
                      .withSocketTimeout(value: config.httpClientConfiguration.socketTimeout)
                      .build()
        var operation = ClientRuntime.OperationStack<UnsignedFooBlobStreamInput, UnsignedFooBlobStreamOutput>(id: "unsignedFooBlobStream")
        operation.initializeStep.intercept(position: .after, middleware: ClientRuntime.URLPathMiddleware<UnsignedFooBlobStreamInput, UnsignedFooBlobStreamOutput>(UnsignedFooBlobStreamInput.urlPathProvider(_:)))
        operation.initializeStep.intercept(position: .after, middleware: ClientRuntime.URLHostMiddleware<UnsignedFooBlobStreamInput, UnsignedFooBlobStreamOutput>())
        operation.buildStep.intercept(position: .before, middleware: ClientRuntime.AuthSchemeMiddleware<UnsignedFooBlobStreamOutput>())
        operation.serializeStep.intercept(position: .after, middleware: ContentTypeMiddleware<UnsignedFooBlobStreamInput, UnsignedFooBlobStreamOutput>(contentType: "application/json"))
        operation.serializeStep.intercept(position: .after, middleware: ClientRuntime.BodyMiddleware<UnsignedFooBlobStreamInput, UnsignedFooBlobStreamOutput, SmithyJSON.Writer>(rootNodeInfo: "", inputWritingClosure: UnsignedFooBlobStreamInput.write(value:to:)))
        operation.finalizeStep.intercept(position: .before, middleware: ClientRuntime.ContentLengthMiddleware<UnsignedFooBlobStreamInput, UnsignedFooBlobStreamOutput>(requiresLength: false, unsignedPayload: true))
        operation.finalizeStep.intercept(position: .after, middleware: ClientRuntime.RetryMiddleware<SmithyRetries.DefaultRetryStrategy, ClientRuntime.DefaultRetryErrorInfoProvider, UnsignedFooBlobStreamOutput>(options: config.retryStrategyOptions))
        operation.finalizeStep.intercept(position: .before, middleware: ClientRuntime.SignerMiddleware<UnsignedFooBlobStreamOutput>())
        operation.deserializeStep.intercept(position: .after, middleware: ClientRuntime.DeserializeMiddleware<UnsignedFooBlobStreamOutput>(UnsignedFooBlobStreamOutput.httpOutput(from:), UnsignedFooBlobStreamOutputError.httpError(from:)))
        operation.deserializeStep.intercept(position: .after, middleware: ClientRuntime.LoggerMiddleware<UnsignedFooBlobStreamInput, UnsignedFooBlobStreamOutput>(clientLogMode: config.clientLogMode))
        let result = try await operation.handleMiddleware(context: context, input: input, next: client.getHandler())
        return result
    }
"""
        contents.shouldContainOnlyOnce(expected)
    }

    @Test
    fun `ContentLengthMiddleware generates correctly with requiresLength true and unsignedPayload false`() {
        val context = setupTests("service-generator-test-operations.smithy", "com.test#Example")
        val contents = getFileContents(context.manifest, "/RestJson/RestJsonProtocolClient.swift")
        contents.shouldSyntacticSanityCheck()
        val expected = """
    public func explicitBlobStreamWithLength(input: ExplicitBlobStreamWithLengthInput) async throws -> ExplicitBlobStreamWithLengthOutput {
        let context = ClientRuntime.HttpContextBuilder()
                      .withMethod(value: .post)
                      .withServiceName(value: serviceName)
                      .withOperation(value: "explicitBlobStreamWithLength")
                      .withIdempotencyTokenGenerator(value: config.idempotencyTokenGenerator)
                      .withLogger(value: config.logger)
                      .withPartitionID(value: config.partitionID)
                      .withAuthSchemes(value: config.authSchemes ?? [])
                      .withAuthSchemeResolver(value: config.authSchemeResolver)
                      .withUnsignedPayloadTrait(value: false)
                      .withSocketTimeout(value: config.httpClientConfiguration.socketTimeout)
                      .build()
        var operation = ClientRuntime.OperationStack<ExplicitBlobStreamWithLengthInput, ExplicitBlobStreamWithLengthOutput>(id: "explicitBlobStreamWithLength")
        operation.initializeStep.intercept(position: .after, middleware: ClientRuntime.URLPathMiddleware<ExplicitBlobStreamWithLengthInput, ExplicitBlobStreamWithLengthOutput>(ExplicitBlobStreamWithLengthInput.urlPathProvider(_:)))
        operation.initializeStep.intercept(position: .after, middleware: ClientRuntime.URLHostMiddleware<ExplicitBlobStreamWithLengthInput, ExplicitBlobStreamWithLengthOutput>())
        operation.buildStep.intercept(position: .before, middleware: ClientRuntime.AuthSchemeMiddleware<ExplicitBlobStreamWithLengthOutput>())
        operation.serializeStep.intercept(position: .after, middleware: ContentTypeMiddleware<ExplicitBlobStreamWithLengthInput, ExplicitBlobStreamWithLengthOutput>(contentType: "application/octet-stream"))
        operation.serializeStep.intercept(position: .after, middleware: ClientRuntime.BlobStreamBodyMiddleware<ExplicitBlobStreamWithLengthInput, ExplicitBlobStreamWithLengthOutput>(keyPath: \.payload1))
        operation.finalizeStep.intercept(position: .before, middleware: ClientRuntime.ContentLengthMiddleware<ExplicitBlobStreamWithLengthInput, ExplicitBlobStreamWithLengthOutput>(requiresLength: true, unsignedPayload: false))
        operation.finalizeStep.intercept(position: .after, middleware: ClientRuntime.RetryMiddleware<SmithyRetries.DefaultRetryStrategy, ClientRuntime.DefaultRetryErrorInfoProvider, ExplicitBlobStreamWithLengthOutput>(options: config.retryStrategyOptions))
        operation.finalizeStep.intercept(position: .before, middleware: ClientRuntime.SignerMiddleware<ExplicitBlobStreamWithLengthOutput>())
        operation.deserializeStep.intercept(position: .after, middleware: ClientRuntime.DeserializeMiddleware<ExplicitBlobStreamWithLengthOutput>(ExplicitBlobStreamWithLengthOutput.httpOutput(from:), ExplicitBlobStreamWithLengthOutputError.httpError(from:)))
        operation.deserializeStep.intercept(position: .after, middleware: ClientRuntime.LoggerMiddleware<ExplicitBlobStreamWithLengthInput, ExplicitBlobStreamWithLengthOutput>(clientLogMode: config.clientLogMode))
        let result = try await operation.handleMiddleware(context: context, input: input, next: client.getHandler())
        return result
    }
"""
        contents.shouldContainOnlyOnce(expected)
    }

    @Test
    fun `ContentLengthMiddleware generates correctly with requiresLength true and unsignedPayload true`() {
        val context = setupTests("service-generator-test-operations.smithy", "com.test#Example")
        val contents = getFileContents(context.manifest, "/RestJson/RestJsonProtocolClient.swift")
        contents.shouldSyntacticSanityCheck()
        val expected = """
    public func unsignedFooBlobStreamWithLength(input: UnsignedFooBlobStreamWithLengthInput) async throws -> UnsignedFooBlobStreamWithLengthOutput {
        let context = ClientRuntime.HttpContextBuilder()
                      .withMethod(value: .post)
                      .withServiceName(value: serviceName)
                      .withOperation(value: "unsignedFooBlobStreamWithLength")
                      .withIdempotencyTokenGenerator(value: config.idempotencyTokenGenerator)
                      .withLogger(value: config.logger)
                      .withPartitionID(value: config.partitionID)
                      .withAuthSchemes(value: config.authSchemes ?? [])
                      .withAuthSchemeResolver(value: config.authSchemeResolver)
                      .withUnsignedPayloadTrait(value: true)
                      .withSocketTimeout(value: config.httpClientConfiguration.socketTimeout)
                      .build()
        var operation = ClientRuntime.OperationStack<UnsignedFooBlobStreamWithLengthInput, UnsignedFooBlobStreamWithLengthOutput>(id: "unsignedFooBlobStreamWithLength")
        operation.initializeStep.intercept(position: .after, middleware: ClientRuntime.URLPathMiddleware<UnsignedFooBlobStreamWithLengthInput, UnsignedFooBlobStreamWithLengthOutput>(UnsignedFooBlobStreamWithLengthInput.urlPathProvider(_:)))
        operation.initializeStep.intercept(position: .after, middleware: ClientRuntime.URLHostMiddleware<UnsignedFooBlobStreamWithLengthInput, UnsignedFooBlobStreamWithLengthOutput>())
        operation.buildStep.intercept(position: .before, middleware: ClientRuntime.AuthSchemeMiddleware<UnsignedFooBlobStreamWithLengthOutput>())
        operation.serializeStep.intercept(position: .after, middleware: ContentTypeMiddleware<UnsignedFooBlobStreamWithLengthInput, UnsignedFooBlobStreamWithLengthOutput>(contentType: "application/octet-stream"))
        operation.serializeStep.intercept(position: .after, middleware: ClientRuntime.BlobStreamBodyMiddleware<UnsignedFooBlobStreamWithLengthInput, UnsignedFooBlobStreamWithLengthOutput>(keyPath: \.payload1))
        operation.finalizeStep.intercept(position: .before, middleware: ClientRuntime.ContentLengthMiddleware<UnsignedFooBlobStreamWithLengthInput, UnsignedFooBlobStreamWithLengthOutput>(requiresLength: true, unsignedPayload: true))
        operation.finalizeStep.intercept(position: .after, middleware: ClientRuntime.RetryMiddleware<SmithyRetries.DefaultRetryStrategy, ClientRuntime.DefaultRetryErrorInfoProvider, UnsignedFooBlobStreamWithLengthOutput>(options: config.retryStrategyOptions))
        operation.finalizeStep.intercept(position: .before, middleware: ClientRuntime.SignerMiddleware<UnsignedFooBlobStreamWithLengthOutput>())
        operation.deserializeStep.intercept(position: .after, middleware: ClientRuntime.DeserializeMiddleware<UnsignedFooBlobStreamWithLengthOutput>(UnsignedFooBlobStreamWithLengthOutput.httpOutput(from:), UnsignedFooBlobStreamWithLengthOutputError.httpError(from:)))
        operation.deserializeStep.intercept(position: .after, middleware: ClientRuntime.LoggerMiddleware<UnsignedFooBlobStreamWithLengthInput, UnsignedFooBlobStreamWithLengthOutput>(clientLogMode: config.clientLogMode))
        let result = try await operation.handleMiddleware(context: context, input: input, next: client.getHandler())
        return result
    }
"""
        contents.shouldContainOnlyOnce(expected)
    }
    private fun setupTests(smithyFile: String, serviceShapeId: String): TestContext {
        val context = TestContext.initContextFrom(
            listOf(smithyFile),
            serviceShapeId,
            MockHTTPRestJsonProtocolGenerator(),
            { model -> model.defaultSettings(serviceShapeId, "RestJson", "2019-12-16", "Rest Json Protocol") },
            listOf(DefaultClientConfigurationIntegration())
        )

        context.generator.initializeMiddleware(context.generationCtx)
        context.generator.generateProtocolClient(context.generationCtx)
        context.generator.generateSerializers(context.generationCtx)
        context.generationCtx.delegator.flushWriters()
        return context
    }
}<|MERGE_RESOLUTION|>--- conflicted
+++ resolved
@@ -20,104 +20,15 @@
     let client: ClientRuntime.SdkHttpClient
     let config: RestJsonProtocolClient.RestJsonProtocolClientConfiguration
     let serviceName = "Rest Json Protocol"
-<<<<<<< HEAD
-    let encoder: ClientRuntime.RequestEncoder
-    let decoder: ClientRuntime.ResponseDecoder
 
     public required init(config: RestJsonProtocolClient.RestJsonProtocolClientConfiguration) {
         client = ClientRuntime.SdkHttpClient(engine: config.httpClientEngine, config: config.httpClientConfiguration)
-        let encoder = ClientRuntime.JSONEncoder()
-        encoder.dateEncodingStrategy = .secondsSince1970
-        encoder.nonConformingFloatEncodingStrategy = .convertToString(positiveInfinity: "Infinity", negativeInfinity: "-Infinity", nan: "NaN")
-        self.encoder = encoder
-        let decoder = ClientRuntime.JSONDecoder()
-        decoder.dateDecodingStrategy = .secondsSince1970
-        decoder.nonConformingFloatDecodingStrategy = .convertFromString(positiveInfinity: "Infinity", negativeInfinity: "-Infinity", nan: "NaN")
-        self.decoder = decoder
-=======
-
-    public required init(config: RestJsonProtocolClient.RestJsonProtocolClientConfiguration) {
-        client = ClientRuntime.SdkHttpClient(engine: config.httpClientEngine, config: config.httpClientConfiguration)
->>>>>>> c2d13460
         self.config = config
     }
 
     public convenience required init() throws {
         let config = try RestJsonProtocolClient.RestJsonProtocolClientConfiguration()
         self.init(config: config)
-<<<<<<< HEAD
-=======
-    }
-
-}
-
-extension RestJsonProtocolClient {
-    public class RestJsonProtocolClientConfiguration: DefaultClientConfiguration & DefaultHttpClientConfiguration {
-        public var telemetryProvider: ClientRuntime.TelemetryProvider
-
-        public var retryStrategyOptions: ClientRuntime.RetryStrategyOptions
-
-        public var clientLogMode: ClientRuntime.ClientLogMode
-
-        public var endpoint: Swift.String?
-
-        public var idempotencyTokenGenerator: ClientRuntime.IdempotencyTokenGenerator
-
-        public var httpClientEngine: ClientRuntime.HTTPClient
-
-        public var httpClientConfiguration: ClientRuntime.HttpClientConfiguration
-
-        public var authSchemes: [ClientRuntime.AuthScheme]?
-
-        public var authSchemeResolver: ClientRuntime.AuthSchemeResolver
-
-        private init(_ telemetryProvider: ClientRuntime.TelemetryProvider, _ retryStrategyOptions: ClientRuntime.RetryStrategyOptions, _ clientLogMode: ClientRuntime.ClientLogMode, _ endpoint: Swift.String?, _ idempotencyTokenGenerator: ClientRuntime.IdempotencyTokenGenerator, _ httpClientEngine: ClientRuntime.HTTPClient, _ httpClientConfiguration: ClientRuntime.HttpClientConfiguration, _ authSchemes: [ClientRuntime.AuthScheme]?, _ authSchemeResolver: ClientRuntime.AuthSchemeResolver) {
-            self.telemetryProvider = telemetryProvider
-            self.retryStrategyOptions = retryStrategyOptions
-            self.clientLogMode = clientLogMode
-            self.endpoint = endpoint
-            self.idempotencyTokenGenerator = idempotencyTokenGenerator
-            self.httpClientEngine = httpClientEngine
-            self.httpClientConfiguration = httpClientConfiguration
-            self.authSchemes = authSchemes
-            self.authSchemeResolver = authSchemeResolver
-        }
-
-        public convenience init(telemetryProvider: ClientRuntime.TelemetryProvider? = nil, retryStrategyOptions: ClientRuntime.RetryStrategyOptions? = nil, clientLogMode: ClientRuntime.ClientLogMode? = nil, endpoint: Swift.String? = nil, idempotencyTokenGenerator: ClientRuntime.IdempotencyTokenGenerator? = nil, httpClientEngine: ClientRuntime.HTTPClient? = nil, httpClientConfiguration: ClientRuntime.HttpClientConfiguration? = nil, authSchemes: [ClientRuntime.AuthScheme]? = nil, authSchemeResolver: ClientRuntime.AuthSchemeResolver? = nil) throws {
-            self.init(telemetryProvider ?? ClientRuntime.DefaultTelemetry.provider, retryStrategyOptions ?? ClientConfigurationDefaults.defaultRetryStrategyOptions, clientLogMode ?? ClientConfigurationDefaults.defaultClientLogMode, endpoint, idempotencyTokenGenerator ?? ClientConfigurationDefaults.defaultIdempotencyTokenGenerator, httpClientEngine ?? ClientConfigurationDefaults.makeClient(httpClientConfiguration: httpClientConfiguration ?? ClientConfigurationDefaults.defaultHttpClientConfiguration), httpClientConfiguration ?? ClientConfigurationDefaults.defaultHttpClientConfiguration, authSchemes, authSchemeResolver ?? ClientConfigurationDefaults.defaultAuthSchemeResolver)
-        }
-
-        public convenience required init() async throws {
-            try await self.init(telemetryProvider: nil, retryStrategyOptions: nil, clientLogMode: nil, endpoint: nil, idempotencyTokenGenerator: nil, httpClientEngine: nil, httpClientConfiguration: nil, authSchemes: nil, authSchemeResolver: nil)
-        }
-
-        public var partitionID: String? {
-            return ""
-        }
-    }
-
-    public static func builder() -> ClientBuilder<RestJsonProtocolClient> {
-        return ClientBuilder<RestJsonProtocolClient>(defaultPlugins: [
-            ClientRuntime.DefaultClientPlugin()
-        ])
-    }
-}
-
-public struct RestJsonProtocolClientLogHandlerFactory: ClientRuntime.SDKLogHandlerFactory {
-    public var label = "RestJsonProtocolClient"
-    let logLevel: ClientRuntime.SDKLogLevel
-    public func construct(label: String) -> LogHandler {
-        var handler = StreamLogHandler.standardOutput(label: label)
-        handler.logLevel = logLevel.toLoggerType()
-        return handler
-    }
-    public init(logLevel: ClientRuntime.SDKLogLevel) {
-        self.logLevel = logLevel
-    }
-}
-"""
-        contents.shouldContainOnlyOnce(expected)
->>>>>>> c2d13460
     }
 
 }
@@ -155,7 +66,7 @@
         }
 
         public convenience init(telemetryProvider: ClientRuntime.TelemetryProvider? = nil, retryStrategyOptions: SmithyRetriesAPI.RetryStrategyOptions? = nil, clientLogMode: ClientRuntime.ClientLogMode? = nil, endpoint: Swift.String? = nil, idempotencyTokenGenerator: ClientRuntime.IdempotencyTokenGenerator? = nil, httpClientEngine: ClientRuntime.HTTPClient? = nil, httpClientConfiguration: ClientRuntime.HttpClientConfiguration? = nil, authSchemes: [ClientRuntime.AuthScheme]? = nil, authSchemeResolver: ClientRuntime.AuthSchemeResolver? = nil) throws {
-            self.init(telemetryProvider ?? ClientRuntime.DefaultTelemetry.provider, retryStrategyOptions ?? DefaultSDKRuntimeConfiguration<DefaultRetryStrategy, DefaultRetryErrorInfoProvider>.defaultRetryStrategyOptions, clientLogMode ?? DefaultSDKRuntimeConfiguration<DefaultRetryStrategy, DefaultRetryErrorInfoProvider>.defaultClientLogMode, endpoint, idempotencyTokenGenerator ?? DefaultSDKRuntimeConfiguration<DefaultRetryStrategy, DefaultRetryErrorInfoProvider>.defaultIdempotencyTokenGenerator, httpClientEngine ?? DefaultSDKRuntimeConfiguration<DefaultRetryStrategy, DefaultRetryErrorInfoProvider>.makeClient(), httpClientConfiguration ?? DefaultSDKRuntimeConfiguration<DefaultRetryStrategy, DefaultRetryErrorInfoProvider>.defaultHttpClientConfiguration, authSchemes, authSchemeResolver ?? DefaultSDKRuntimeConfiguration<DefaultRetryStrategy, DefaultRetryErrorInfoProvider>.defaultAuthSchemeResolver)
+            self.init(telemetryProvider ?? ClientRuntime.DefaultTelemetry.provider, retryStrategyOptions ?? ClientConfigurationDefaults.defaultRetryStrategyOptions, clientLogMode ?? ClientConfigurationDefaults.defaultClientLogMode, endpoint, idempotencyTokenGenerator ?? ClientConfigurationDefaults.defaultIdempotencyTokenGenerator, httpClientEngine ?? ClientConfigurationDefaults.makeClient(httpClientConfiguration: httpClientConfiguration ?? ClientConfigurationDefaults.defaultHttpClientConfiguration), httpClientConfiguration ?? ClientConfigurationDefaults.defaultHttpClientConfiguration, authSchemes, authSchemeResolver ?? ClientConfigurationDefaults.defaultAuthSchemeResolver)
         }
 
         public convenience required init() async throws {
