--- conflicted
+++ resolved
@@ -143,12 +143,7 @@
                 operation.serializeStep.intercept(position: .after, middleware: ContentTypeMiddleware<AllocateWidgetInput, AllocateWidgetOutputResponse>(contentType: "application/json"))
                 operation.serializeStep.intercept(position: .after, middleware: ClientRuntime.SerializableBodyMiddleware<AllocateWidgetInput, AllocateWidgetOutputResponse>(xmlName: "AllocateWidgetInput"))
                 operation.finalizeStep.intercept(position: .before, middleware: ClientRuntime.ContentLengthMiddleware())
-<<<<<<< HEAD
                 operation.finalizeStep.intercept(position: .after, middleware: ClientRuntime.RetryerMiddleware<AllocateWidgetOutputResponse, AllocateWidgetOutputError>(retryStrategy: config.retryStrategy))
-                operation.deserializeStep.intercept(position: .before, middleware: ClientRuntime.LoggerMiddleware<AllocateWidgetOutputResponse, AllocateWidgetOutputError>(clientLogMode: config.clientLogMode))
-=======
-                operation.finalizeStep.intercept(position: .after, middleware: ClientRuntime.RetryerMiddleware<AllocateWidgetOutputResponse, AllocateWidgetOutputError>(retryer: config.retryer))
->>>>>>> afcfd190
                 operation.deserializeStep.intercept(position: .after, middleware: ClientRuntime.DeserializeMiddleware<AllocateWidgetOutputResponse, AllocateWidgetOutputError>())
                 operation.deserializeStep.intercept(position: .after, middleware: ClientRuntime.LoggerMiddleware<AllocateWidgetOutputResponse, AllocateWidgetOutputError>(clientLogMode: config.clientLogMode))
                 let result = try await operation.handleMiddleware(context: context.build(), input: input, next: client.getHandler())
