--- conflicted
+++ resolved
@@ -6,49 +6,6 @@
     fun `generates idempotent middleware`() {
         val context = setupTests("Isolated/idempotencyToken.smithy", "aws.protocoltests.restxml#RestXml")
         val contents = getFileContents(context.manifest, "/RestXml/RestXmlProtocolClient.swift")
-<<<<<<< HEAD
-        val expectedContents =
-            """
-            extension RestXmlProtocolClient: RestXmlProtocolClientProtocol {
-                /// This is a very cool operation.
-                ///
-                /// - Parameter IdempotencyTokenWithStructureInput : [no documentation found]
-                ///
-                /// - Returns: `IdempotencyTokenWithStructureOutput` : [no documentation found]
-                public func idempotencyTokenWithStructure(input: IdempotencyTokenWithStructureInput) async throws -> IdempotencyTokenWithStructureOutput
-                {
-                    let context = ClientRuntime.HttpContextBuilder()
-                                  .withEncoder(value: encoder)
-                                  .withDecoder(value: decoder)
-                                  .withMethod(value: .put)
-                                  .withServiceName(value: serviceName)
-                                  .withOperation(value: "idempotencyTokenWithStructure")
-                                  .withIdempotencyTokenGenerator(value: config.idempotencyTokenGenerator)
-                                  .withLogger(value: config.logger)
-                                  .withPartitionID(value: config.partitionID)
-                                  .withAuthSchemes(value: config.authSchemes!)
-                                  .withAuthSchemeResolver(value: config.serviceSpecific.authSchemeResolver)
-                                  .withUnsignedPayloadTrait(value: false)
-                                  .build()
-                    var operation = ClientRuntime.OperationStack<IdempotencyTokenWithStructureInput, IdempotencyTokenWithStructureOutput, IdempotencyTokenWithStructureOutputError>(id: "idempotencyTokenWithStructure")
-                    operation.initializeStep.intercept(position: .after, middleware: ClientRuntime.IdempotencyTokenMiddleware<IdempotencyTokenWithStructureInput, IdempotencyTokenWithStructureOutput, IdempotencyTokenWithStructureOutputError>(keyPath: \.token))
-                    operation.initializeStep.intercept(position: .after, middleware: ClientRuntime.URLPathMiddleware<IdempotencyTokenWithStructureInput, IdempotencyTokenWithStructureOutput, IdempotencyTokenWithStructureOutputError>())
-                    operation.initializeStep.intercept(position: .after, middleware: ClientRuntime.URLHostMiddleware<IdempotencyTokenWithStructureInput, IdempotencyTokenWithStructureOutput>())
-                    operation.buildStep.intercept(position: .before, middleware: ClientRuntime.AuthSchemeMiddleware<IdempotencyTokenWithStructureOutput, IdempotencyTokenWithStructureOutputError>())
-                    operation.serializeStep.intercept(position: .after, middleware: ContentTypeMiddleware<IdempotencyTokenWithStructureInput, IdempotencyTokenWithStructureOutput>(contentType: "application/xml"))
-                    operation.serializeStep.intercept(position: .after, middleware: ClientRuntime.SerializableBodyMiddleware<IdempotencyTokenWithStructureInput, IdempotencyTokenWithStructureOutput>(xmlName: "IdempotencyToken"))
-                    operation.finalizeStep.intercept(position: .before, middleware: ClientRuntime.ContentLengthMiddleware())
-                    operation.finalizeStep.intercept(position: .after, middleware: ClientRuntime.RetryMiddleware<ClientRuntime.DefaultRetryStrategy, ClientRuntime.DefaultRetryErrorInfoProvider, IdempotencyTokenWithStructureOutput, IdempotencyTokenWithStructureOutputError>(options: config.retryStrategyOptions))
-                    operation.finalizeStep.intercept(position: .before, middleware: ClientRuntime.SignerMiddleware<IdempotencyTokenWithStructureOutput, IdempotencyTokenWithStructureOutputError>())
-                    operation.deserializeStep.intercept(position: .after, middleware: ClientRuntime.DeserializeMiddleware<IdempotencyTokenWithStructureOutput, IdempotencyTokenWithStructureOutputError>())
-                    operation.deserializeStep.intercept(position: .after, middleware: ClientRuntime.LoggerMiddleware<IdempotencyTokenWithStructureOutput, IdempotencyTokenWithStructureOutputError>(clientLogMode: config.clientLogMode))
-                    let result = try await operation.handleMiddleware(context: context, input: input, next: client.getHandler())
-                    return result
-                }
-            
-            }
-            """.trimIndent()
-=======
         val expectedContents = """
     public func idempotencyTokenWithStructure(input: IdempotencyTokenWithStructureInput) async throws -> IdempotencyTokenWithStructureOutput
     {
@@ -61,22 +18,26 @@
                       .withIdempotencyTokenGenerator(value: config.idempotencyTokenGenerator)
                       .withLogger(value: config.logger)
                       .withPartitionID(value: config.partitionID)
+                      .withAuthSchemes(value: config.authSchemes!)
+                      .withAuthSchemeResolver(value: config.serviceSpecific.authSchemeResolver)
+                      .withUnsignedPayloadTrait(value: false)
                       .build()
         var operation = ClientRuntime.OperationStack<IdempotencyTokenWithStructureInput, IdempotencyTokenWithStructureOutput>(id: "idempotencyTokenWithStructure")
         operation.initializeStep.intercept(position: .after, middleware: ClientRuntime.IdempotencyTokenMiddleware<IdempotencyTokenWithStructureInput, IdempotencyTokenWithStructureOutput>(keyPath: \.token))
         operation.initializeStep.intercept(position: .after, middleware: ClientRuntime.URLPathMiddleware<IdempotencyTokenWithStructureInput, IdempotencyTokenWithStructureOutput>())
         operation.initializeStep.intercept(position: .after, middleware: ClientRuntime.URLHostMiddleware<IdempotencyTokenWithStructureInput, IdempotencyTokenWithStructureOutput>())
+        operation.buildStep.intercept(position: .before, middleware: ClientRuntime.AuthSchemeMiddleware<IdempotencyTokenWithStructureOutput, IdempotencyTokenWithStructureOutputError>())
         operation.serializeStep.intercept(position: .after, middleware: ContentTypeMiddleware<IdempotencyTokenWithStructureInput, IdempotencyTokenWithStructureOutput>(contentType: "application/xml"))
         operation.serializeStep.intercept(position: .after, middleware: ClientRuntime.BodyMiddleware<IdempotencyTokenWithStructureInput, IdempotencyTokenWithStructureOutput, SmithyXML.Writer>(documentWritingClosure: SmithyXML.XMLReadWrite.documentWritingClosure(rootNodeInfo: .init("IdempotencyToken")), inputWritingClosure: IdempotencyTokenWithStructureInput.writingClosure(_:to:)))
         operation.finalizeStep.intercept(position: .before, middleware: ClientRuntime.ContentLengthMiddleware())
         operation.finalizeStep.intercept(position: .after, middleware: ClientRuntime.RetryMiddleware<ClientRuntime.DefaultRetryStrategy, ClientRuntime.DefaultRetryErrorInfoProvider, IdempotencyTokenWithStructureOutput>(options: config.retryStrategyOptions))
+        operation.finalizeStep.intercept(position: .before, middleware: ClientRuntime.SignerMiddleware<IdempotencyTokenWithStructureOutput, IdempotencyTokenWithStructureOutputError>())
         operation.deserializeStep.intercept(position: .after, middleware: ClientRuntime.DeserializeMiddleware<IdempotencyTokenWithStructureOutput>(responseClosure(decoder: decoder), responseErrorClosure(IdempotencyTokenWithStructureOutputError.self, decoder: decoder)))
         operation.deserializeStep.intercept(position: .after, middleware: ClientRuntime.LoggerMiddleware<IdempotencyTokenWithStructureOutput>(clientLogMode: config.clientLogMode))
         let result = try await operation.handleMiddleware(context: context, input: input, next: client.getHandler())
         return result
     }
 """
->>>>>>> 922d0663
         contents.shouldContainOnlyOnce(expectedContents)
     }
     private fun setupTests(smithyFile: String, serviceShapeId: String): TestContext {
