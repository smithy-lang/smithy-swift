--- conflicted
+++ resolved
@@ -267,12 +267,7 @@
             stringValue: "string"
         )
 
-<<<<<<< HEAD
-        XCTAssertEqual(expected.stringValue, actual.stringValue)
-        XCTAssertEqual(expected.documentValue, actual.documentValue)
-=======
-            XCTAssertEqual(actual, expected)
->>>>>>> c0aca060
+        XCTAssertEqual(actual, expected)
 
     }
 """
@@ -311,11 +306,7 @@
 
         )
 
-<<<<<<< HEAD
-        XCTAssertEqual(expected.documentValue, actual.documentValue)
-=======
-            XCTAssertEqual(actual, expected)
->>>>>>> c0aca060
+        XCTAssertEqual(actual, expected)
 
     }
 """
