/*
 * Copyright Amazon.com, Inc. or its affiliates. All Rights Reserved.
 * SPDX-License-Identifier: Apache-2.0.
 */

import AwsCommonRuntimeKit

public enum HashResult {
    case data(Data)
    case integer(UInt32)
}

public enum HashError: Error {
    case invalidInput
    case hashingFailed(reason: String)
}

public enum HashFunction {
    case crc32, crc32c, sha1, sha256, md5

    static func from(string: String) -> HashFunction? {
        switch string.lowercased() {
        case "crc32": return .crc32
        case "crc32c": return .crc32c
        case "sha1": return .sha1
        case "sha256": return .sha256
        case "md5": return .md5 // md5 is not a valid flexible checksum algorithm
        default: return nil
        }
    }
    
    static func fromList(_ stringArray: [String]) -> [HashFunction] {
        var hashFunctions = [HashFunction]()

<<<<<<< HEAD
=======
    static func fromList(_ stringArray: [String]) -> [HashFunction] {
        var hashFunctions = [HashFunction]()

>>>>>>> bb7045de
        for string in stringArray {
            if let hashFunction = HashFunction.from(string: string) {
                hashFunctions.append(hashFunction)
            }
        }

        return hashFunctions
    }
    
    func toString() -> String {
        switch self {
        case .crc32: return "crc32"
        case .crc32c: return "crc32c"
        case .sha1: return "sha1"
        case .sha256: return "sha256"
        case .md5: return "md5"
        }
    }

    var isFlexibleChecksum: Bool {
        switch self {
        case .crc32, .crc32c, .sha256, .sha1:
            return true
        default:
            return false
        }
    }

    func computeHash(of data: Data) throws -> HashResult {
        switch self {
        case .crc32:
            return .integer(data.computeCRC32())
        case .crc32c:
            return .integer(data.computeCRC32C())
        case .sha1:
            do {
                let hashed = try data.computeSHA1()
                return .data(hashed)
            } catch {
                throw HashError.hashingFailed(reason: "Error computing SHA1: \(error)")
            }
        case .sha256:
            do {
                let hashed = try data.computeSHA256()
                return .data(hashed)
            } catch {
                throw HashError.hashingFailed(reason: "Error computing SHA256: \(error)")
            }
        case .md5:
            do {
                let hashed = try data.computeMD5()
                return .data(hashed)
            } catch {
                throw HashError.hashingFailed(reason: "Error computing MD5: \(error)")
            }
        }
    }
}

extension HashFunction: Comparable {
    /*
     * Priority-order for validating checksum = [ CRC32C, CRC32, SHA1, SHA256 ]
     * Order is determined by speed of the algorithm's implementation
     * MD5 is not supported by list ordering
     */
    public static func < (lhs: HashFunction, rhs: HashFunction) -> Bool {
        let order: [HashFunction] = [.crc32c, .crc32, .sha1, .sha256]

        let lhsIndex = order.firstIndex(of: lhs) ?? Int.max
        let rhsIndex = order.firstIndex(of: rhs) ?? Int.max

        return lhsIndex < rhsIndex
    }
}

extension [HashFunction] {
    func getPriorityOrderValidationList() -> [HashFunction] {
        // Filter out .md5 if present and then sort the remaining hash functions
        return self.filter { $0 != .md5 }.sorted()
    }
}

extension UInt32 {
    func toBase64EncodedString() -> String {
        // Create a Data instance from the UInt32 value
        var value = self
        var bigEndianValue = value.bigEndian
        var data = Data(bytes: &bigEndianValue, count: MemoryLayout<UInt32>.size)

        // Base64 encode the data
        return data.base64EncodedString()
    }
}

extension HashResult {

    // Convert a HashResult to a hexadecimal String
    func toHexString() -> String {
        switch self {
        case .data(let data):
            return data.map { String(format: "%02x", $0) }.joined()
        case .integer(let integer):
            return String(format: "%08x", integer)
        }
    }

    // Convert a HashResult to a base64-encoded String
    func toBase64String() -> String {
        switch self {
        case .data(let data):
            return data.base64EncodedString()
        case .integer(let integer):
            return integer.toBase64EncodedString()
        }
    }
}<|MERGE_RESOLUTION|>--- conflicted
+++ resolved
@@ -31,13 +31,6 @@
     
     static func fromList(_ stringArray: [String]) -> [HashFunction] {
         var hashFunctions = [HashFunction]()
-
-<<<<<<< HEAD
-=======
-    static func fromList(_ stringArray: [String]) -> [HashFunction] {
-        var hashFunctions = [HashFunction]()
-
->>>>>>> bb7045de
         for string in stringArray {
             if let hashFunction = HashFunction.from(string: string) {
                 hashFunctions.append(hashFunction)
