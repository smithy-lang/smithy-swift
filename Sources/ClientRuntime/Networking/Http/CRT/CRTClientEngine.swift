/*
 * Copyright Amazon.com, Inc. or its affiliates. All Rights Reserved.
 * SPDX-License-Identifier: Apache-2.0.
 */

import Foundation
import enum Smithy.URIScheme
import struct Smithy.Attributes
import struct Smithy.SwiftLogger
import protocol Smithy.LogAgent
import enum Smithy.StreamError
import enum Smithy.ByteStreamError
import protocol SmithyHTTPAPI.HTTPClient
import struct SmithyHTTPAPI.Headers
import struct SmithyHTTPAPI.Endpoint
import enum SmithyHTTPAPI.ALPNProtocol
import class SmithyHTTPAPI.HTTPRequest
import class SmithyHTTPAPI.HTTPResponse
import enum SmithyHTTPAPI.HTTPStatusCode
import class SmithyChecksums.ChunkedStream
import class SmithyStreams.BufferedStream
import AwsCommonRuntimeKit
#if os(Linux)
import Glibc
#elseif !os(Windows)
import Darwin
#endif

public class CRTClientEngine: HTTPClient {
    public static let noOpCrtClientEngineTelemetry = HttpTelemetry(
        httpScope: "CRTClientEngine",
        telemetryProvider: DefaultTelemetry.provider
    )

    actor SerialExecutor {

        /// Stores the common properties of requests that should share a HTTP connection, such that requests
        /// with equal `ConnectionID` values should be pooled together.
        ///
        /// Used as a dictionary key for storing CRT connection managers once they have been created.
        /// When a new request is made, a connection manager is reused if it matches the request's scheme,
        /// host, and port.
        private struct ConnectionPoolID: Hashable {
            private let protocolType: URIScheme?
            private let host: String
            private let port: Int16

            init(endpoint: Endpoint) {
                self.protocolType = endpoint.uri.scheme
                self.host = endpoint.uri.host
                self.port = endpoint.uri.port ?? endpoint.uri.defaultPort
            }
        }

        private var logger: LogAgent

        private let windowSize: Int
        fileprivate let maxConnectionsPerEndpoint: Int
        private let telemetry: HttpTelemetry
        private var connectionPools: [ConnectionPoolID: HTTPClientConnectionManager] = [:]
        private var http2ConnectionPools: [ConnectionPoolID: HTTP2StreamManager] = [:]
        private let sharedDefaultIO = SDKDefaultIO.shared
        private let connectTimeoutMs: UInt32?
        private let crtTLSOptions: CRTClientTLSOptions?
        private let socketTimeout: UInt32?

        init(config: CRTClientEngineConfig) {
            self.windowSize = config.windowSize
            self.maxConnectionsPerEndpoint = config.maxConnectionsPerEndpoint
            self.telemetry = config.telemetry
            self.logger = self.telemetry.loggerProvider.getLogger(name: "SerialExecutor")
            self.connectTimeoutMs = config.connectTimeoutMs
            self.crtTLSOptions = config.crtTlsOptions
            self.socketTimeout = config.socketTimeout
        }

        init(
            windowSize: Int,
            maxConnectionsPerEndpoint: Int,
            telemetry: HttpTelemetry,
            connectTimeoutMs: UInt32? = nil,
            crtTLSOptions: CRTClientTLSOptions? = nil,
            socketTimeout: UInt32? = nil
        ) {
            self.windowSize = windowSize
            self.maxConnectionsPerEndpoint = maxConnectionsPerEndpoint
            self.telemetry = telemetry
            self.logger = self.telemetry.loggerProvider.getLogger(name: "SerialExecutor")
            self.connectTimeoutMs = connectTimeoutMs
            self.crtTLSOptions = crtTLSOptions
            self.socketTimeout = socketTimeout
        }

        func getOrCreateConnectionPool(endpoint: Endpoint) throws -> HTTPClientConnectionManager {
            let poolID = ConnectionPoolID(endpoint: endpoint)
            guard let connectionPool = connectionPools[poolID] else {
                let newConnectionPool = try createConnectionPool(endpoint: endpoint)
                connectionPools[poolID] = newConnectionPool // save in dictionary
                return newConnectionPool
            }
            return connectionPool
        }

        func getOrCreateHTTP2ConnectionPool(endpoint: Endpoint) throws -> HTTP2StreamManager {
            let poolID = ConnectionPoolID(endpoint: endpoint)
            guard let connectionPool = http2ConnectionPools[poolID] else {
                let newConnectionPool = try createHTTP2ConnectionPool(endpoint: endpoint)
                http2ConnectionPools[poolID] = newConnectionPool // save in dictionary
                return newConnectionPool
            }
            return connectionPool
        }

        private func createConnectionPool(endpoint: Endpoint) throws -> HTTPClientConnectionManager {
            let tlsConnectionOptions = endpoint.uri.scheme == .https ? TLSConnectionOptions(
                context: self.crtTLSOptions?.resolveContext() ?? sharedDefaultIO.tlsContext,
                serverName: endpoint.uri.host
            ) : nil

            var socketOptions = SocketOptions(socketType: .stream)
#if os(iOS) || os(watchOS)
            socketOptions.connectTimeoutMs = self.connectTimeoutMs ?? 30_000
#else
            if let timeout = self.connectTimeoutMs {
                socketOptions.connectTimeoutMs = timeout
            }
#endif
            let httpMonitoringOptions = HTTPMonitoringOptions(
                minThroughputBytesPerSecond: 1,
                // Default to 60 seconds if no value was provided in config.
                allowableThroughputFailureInterval: socketTimeout ?? UInt32(60)
            )

            let options = HTTPClientConnectionOptions(
                clientBootstrap: sharedDefaultIO.clientBootstrap,
                hostName: endpoint.uri.host,
                initialWindowSize: windowSize,
                port: UInt32(endpoint.uri.port ?? endpoint.uri.defaultPort),
                proxyOptions: nil,
                socketOptions: socketOptions,
                tlsOptions: tlsConnectionOptions,
                monitoringOptions: httpMonitoringOptions,
                maxConnections: maxConnectionsPerEndpoint,
                enableManualWindowManagement: false
            ) // not using backpressure yet
            logger.debug("""
            Creating connection pool for \(String(describing: endpoint.uri.host)) \
            with max connections: \(maxConnectionsPerEndpoint)
            """)
            return try HTTPClientConnectionManager(options: options)
        }

        private func createHTTP2ConnectionPool(endpoint: Endpoint) throws -> HTTP2StreamManager {
            var socketOptions = SocketOptions(socketType: .stream)
#if os(iOS) || os(watchOS)
            socketOptions.connectTimeoutMs = self.connectTimeoutMs ?? 30_000
#else
            if let timeout = self.connectTimeoutMs {
                socketOptions.connectTimeoutMs = timeout
            }
#endif
            let tlsConnectionOptions = TLSConnectionOptions(
                context: self.crtTLSOptions?.resolveContext() ?? sharedDefaultIO.tlsContext,
                alpnList: [ALPNProtocol.http2.rawValue],
                serverName: endpoint.uri.host
            )

            let options = HTTP2StreamManagerOptions(
                clientBootstrap: sharedDefaultIO.clientBootstrap,
                hostName: endpoint.uri.host,
                port: UInt32(endpoint.uri.port ?? endpoint.uri.defaultPort),
                maxConnections: maxConnectionsPerEndpoint,
                socketOptions: socketOptions,
                tlsOptions: tlsConnectionOptions,
                enableStreamManualWindowManagement: false
            )
            logger.debug("""
            Creating connection pool for \(String(describing: endpoint.uri.host)) \
            with max connections: \(maxConnectionsPerEndpoint)
            """)

            return try HTTP2StreamManager(options: options)
        }
    }

    public typealias StreamContinuation = CheckedContinuation<HTTPResponse, Error>
    private let telemetry: HttpTelemetry
    private var logger: LogAgent
    private let serialExecutor: SerialExecutor
    private let CONTENT_LENGTH_HEADER = "Content-Length"
    private let AWS_COMMON_RUNTIME = "AwsCommonRuntime"
    private let DEFAULT_STREAM_WINDOW_SIZE = 16 * 1024 * 1024 // 16 MB

    private let windowSize: Int
    private let maxConnectionsPerEndpoint: Int

    init(config: CRTClientEngineConfig = CRTClientEngineConfig()) {
        self.maxConnectionsPerEndpoint = config.maxConnectionsPerEndpoint
        self.windowSize = config.windowSize
        self.telemetry = config.telemetry
        self.logger = self.telemetry.loggerProvider.getLogger(name: "CRTClientEngine")

        self.serialExecutor = SerialExecutor(
            windowSize: config.windowSize,
            maxConnectionsPerEndpoint: config.maxConnectionsPerEndpoint,
            telemetry: config.telemetry,
            connectTimeoutMs: config.connectTimeoutMs,
            crtTLSOptions: config.crtTlsOptions,
            socketTimeout: config.socketTimeout
        )
    }

    public func send(request: HTTPRequest) async throws -> HTTPResponse {
        let telemetryContext = telemetry.contextManager.current()
        let tracer = telemetry.tracerProvider.getTracer(
            scope: telemetry.tracerScope,
            attributes: telemetry.tracerAttributes
        )
        let queuedStart = Date().timeIntervalSinceReferenceDate
        let span = tracer.createSpan(
            name: telemetry.spanName,
            initialAttributes: telemetry.spanAttributes,
            spanKind: .internal,
            parentContext: telemetryContext
        )
        defer {
            span.end()
        }

        let connectionMgr = try await serialExecutor.getOrCreateConnectionPool(endpoint: request.endpoint)
        let acquireConnectionStart = Date().timeIntervalSinceReferenceDate
        let connection = try await connectionMgr.acquireConnection()
        let acquireConnectionEnd = Date().timeIntervalSinceReferenceDate

        telemetry.connectionsAcquireDuration.record(
            value: acquireConnectionEnd - acquireConnectionStart,
            attributes: Attributes(),
            context: telemetryContext
        )
        telemetry.requestsQueuedDuration.record(
            value: acquireConnectionEnd - queuedStart,
            attributes: Attributes(),
            context: telemetryContext
        )

        updateHTTPMetrics(connectionMgr.fetchMetrics())

        switch connection.httpVersion {
        case .version_1_1:
            return try await handleHTTP1Request(
                connection: connection,
                request: request,
                telemetryContext: telemetryContext
            )
        case .version_2:
            return try await handleHTTP2Request(
                connection: connection,
                request: request,
                telemetryContext: telemetryContext
            )
        case .unknown:
            fatalError("Unknown HTTP version")
        }
    }

    // Forces an Http2 request that uses CRT's `HTTP2StreamManager`.
    // This may be removed or improved as part of SRA work and CRT adapting to SRA for HTTP.
    func executeHTTP2Request(request: HTTPRequest) async throws -> HTTPResponse {
        let telemetryContext = telemetry.contextManager.current()
        let tracer = telemetry.tracerProvider.getTracer(
            scope: telemetry.tracerScope,
            attributes: telemetry.tracerAttributes)
        do {
            // START - smithy.client.http.requests.queued_duration
            let queuedStart = Date().timeIntervalSinceReferenceDate
            let span = tracer.createSpan(
                name: telemetry.spanName,
                initialAttributes: telemetry.spanAttributes,
                spanKind: SpanKind.internal,
                parentContext: telemetryContext)
            defer {
                span.end()
            }
            let connectionMgr = try await serialExecutor.getOrCreateHTTP2ConnectionPool(endpoint: request.endpoint)

            self.logger.debug("Using HTTP/2 connection")
            let crtRequest = try request.toHttp2Request()

            return try await withCheckedThrowingContinuation { (continuation: StreamContinuation) in
                let wrappedContinuation = ContinuationWrapper(continuation)
                let requestOptions = self.makeHttpRequestStreamOptions(
                    request: crtRequest,
                    continuation: wrappedContinuation,
                    http2ManualDataWrites: true,
                    serverAddress: CRTClientEngine.makeServerAddress(request: request)
                )
                let telemetry = self.telemetry
                let logger = self.logger
                let serialExecutor = self.serialExecutor
                Task { @Sendable in
                    let stream: HTTP2Stream
                    var acquireConnectionEnd: TimeInterval
                    do {
                        // START - smithy.client.http.connections.acquire_duration
                        let acquireConnectionStart = Date().timeIntervalSinceReferenceDate
                        stream = try await connectionMgr.acquireStream(requestOptions: requestOptions)
                        acquireConnectionEnd = Date().timeIntervalSinceReferenceDate
                        telemetry.connectionsAcquireDuration.record(
                            value: acquireConnectionEnd - acquireConnectionStart,
                            attributes: Attributes(),
                            context: telemetryContext)
                        // END - smithy.client.http.connections.acquire_duration
                        let queuedEnd = acquireConnectionEnd
                        telemetry.requestsQueuedDuration.record(
                            value: queuedEnd - queuedStart,
                            attributes: Attributes(),
                            context: telemetryContext)
                        // END - smithy.client.http.requests.queued_duration
                    } catch {
                        logger.error(error.localizedDescription)
                        await wrappedContinuation.safeResume(error: error)
                        return
                    }

                    let connectionsLimit = serialExecutor.maxConnectionsPerEndpoint
                    let connectionMgrMetrics = connectionMgr.fetchMetrics()
                    telemetry.updateHTTPMetricsUsage { httpMetricsUsage in
                        // TICK - smithy.client.http.connections.limit
                        httpMetricsUsage.connectionsLimit = connectionsLimit

                        // TICK - smithy.client.http.connections.usage
                        httpMetricsUsage.idleConnections = connectionMgrMetrics.availableConcurrency
                        httpMetricsUsage.acquiredConnections = connectionMgrMetrics.leasedConcurrency

                        // TICK - smithy.client.http.requests.usage
                        httpMetricsUsage.inflightRequests = connectionMgrMetrics.leasedConcurrency
                        httpMetricsUsage.queuedRequests = connectionMgrMetrics.pendingConcurrencyAcquires
                    }

                    // At this point, continuation is resumed when the initial headers are received
                    // it is now safe to write the body
                    // writing is done in a separate task to avoid blocking the continuation
                    // START - smithy.client.http.connections.uptime
                    do {
                        // DURATION - smithy.client.http.connections.uptime
                        let connectionUptimeStart = acquireConnectionEnd
                        defer {
                            telemetry.connectionsUptime.record(
                                value: Date().timeIntervalSinceReferenceDate - connectionUptimeStart,
                                attributes: Attributes(),
                                context: telemetryContext)
                        }
                        // TICK - smithy.client.http.bytes_sent
                        try await stream.write(
                            body: request.body,
                            telemetry: telemetry,
                            serverAddress: CRTClientEngine.makeServerAddress(request: request))
                    } catch {
                        logger.error(error.localizedDescription)
                    }
                }
            }
        }
    }

    private func updateHTTPMetrics(_ metrics: HTTPClientConnectionManagerMetrics) {
        let connectionsLimit = serialExecutor.maxConnectionsPerEndpoint
        telemetry.updateHTTPMetricsUsage { httpMetricsUsage in
            httpMetricsUsage.connectionsLimit = connectionsLimit
            httpMetricsUsage.idleConnections = metrics.availableConcurrency
            httpMetricsUsage.acquiredConnections = metrics.leasedConcurrency
            httpMetricsUsage.inflightRequests = metrics.leasedConcurrency
            httpMetricsUsage.queuedRequests = metrics.pendingConcurrencyAcquires
        }
    }

    private func handleHTTP1Request(
        connection: HTTPClientConnection,
        request: HTTPRequest,
        telemetryContext: TelemetryContext
    ) async throws -> HTTPResponse {
        logger.debug("Using HTTP/1.1 connection")
        let crtRequest = try request.toHttpRequest()
        let serverAddress = Self.makeServerAddress(request: request)

        return try await withCheckedThrowingContinuation { [weak self] continuation in
            guard let self = self else {
                continuation.resume(throwing: StreamError.connectionReleased("Engine released"))
                return
            }

            let wrappedContinuation = ContinuationWrapper(continuation)

            do {
                let requestOptions = self.makeHttpRequestStreamOptions(
                    request: crtRequest,
                    continuation: wrappedContinuation,
                    serverAddress: serverAddress
                )

                let stream = try connection.makeRequest(requestOptions: requestOptions)
                try stream.activate()

                if request.isChunked {
                    let logger = self.logger
                    let telemetry = self.telemetry

                    Task { @Sendable in
                        do {

                            try await ClientRuntime.sendChunkedBody(
                                using: stream,
                                request: request,
                                logger: logger,
                                telemetry: telemetry,
                                serverAddress: serverAddress
                            )
                        } catch {
                            logger.error("Chunked streaming error: \(error.localizedDescription)")
                            await wrappedContinuation.safeResume(error: error)
                        }
                    }
                }
            } catch {
                self.logger.error("Request setup error: \(error.localizedDescription)")
                Task {
                    await wrappedContinuation.safeResume(error: error)
                }
            }
        }
    }

    private func handleHTTP2Request(
        connection: HTTPClientConnection,
        request: HTTPRequest,
        telemetryContext: TelemetryContext
    ) async throws -> HTTPResponse {
        self.logger.debug("Using HTTP/2 connection")
        let crtRequest = try request.toHttp2Request()
        return try await withCheckedThrowingContinuation { (continuation: StreamContinuation) in
            let wrappedContinuation = ContinuationWrapper(continuation)
            let requestOptions = self.makeHttpRequestStreamOptions(
                request: crtRequest,
                continuation: wrappedContinuation,
                http2ManualDataWrites: true,
                serverAddress: CRTClientEngine.makeServerAddress(request: request)
            )
            do {
                guard let stream = try connection.makeRequest(requestOptions: requestOptions) as? HTTP2Stream else {
                    throw StreamError.notSupported("HTTP2Stream expected for HTTP/2 connection!")
                }
                try stream.activate()

                let telemetry = self.telemetry
                let logger = self.logger

                Task { @Sendable in
                    do {
                        try await stream.write(
                            body: request.body,
                            telemetry: telemetry,
                            serverAddress: CRTClientEngine.makeServerAddress(request: request)
                        )
                    } catch {
                        logger.error(error.localizedDescription)
                    }
                }
            } catch {
                self.logger.error(error.localizedDescription)
                Task {
                    await wrappedContinuation.safeResume(error: error)
                }
                return
            }
        }
    }

    private func sendChunkedBody(using stream: Any, request: HTTPRequest) async throws {
        guard let http1Stream = stream as? HTTP1Stream else {
            throw StreamError.notSupported("HTTP1Stream should be used with an HTTP/1.1 connection!")
        }
        guard case .stream(let bodyStream) = request.body, bodyStream.isEligibleForChunkedStreaming else {
            throw ByteStreamError.invalidStreamTypeForChunkedBody(
                "The stream is not eligible for chunked streaming or is not a stream type!"
            )
        }
        guard let chunkedStream = bodyStream as? ChunkedStream else {
            throw ByteStreamError.streamDoesNotConformToChunkedStream(
                "Stream does not conform to ChunkedStream! Type is \\(bodyStream)."
            )
        }

        var hasMoreChunks = true
        while hasMoreChunks {
            hasMoreChunks = try await chunkedStream.chunkedReader.processNextChunk()
            let currentChunk = chunkedStream.chunkedReader.getCurrentChunk()
            let currentChunkBodyIsEmpty = chunkedStream.chunkedReader.getCurrentChunkBody().isEmpty
            if !hasMoreChunks || currentChunkBodyIsEmpty {
                let finalChunk = try await chunkedStream.chunkedReader.getFinalChunk()
                try await http1Stream.writeChunk(chunk: finalChunk, endOfStream: true)
                var bytesSentAttributes = Attributes()
                bytesSentAttributes.set(
                    key: HttpMetricsAttributesKeys.serverAddress,
                    value: CRTClientEngine.makeServerAddress(request: request)
                )
                telemetry.bytesSent.add(
                    value: finalChunk.count,
                    attributes: bytesSentAttributes,
                    context: telemetry.contextManager.current()
                )
                break
            } else {
                try await http1Stream.writeChunk(chunk: currentChunk, endOfStream: false)
                var bytesSentAttributes = Attributes()
                bytesSentAttributes.set(
                    key: HttpMetricsAttributesKeys.serverAddress,
                    value: CRTClientEngine.makeServerAddress(request: request)
                )
                telemetry.bytesSent.add(
                    value: currentChunk.count,
                    attributes: bytesSentAttributes,
                    context: telemetry.contextManager.current()
                )
            }
        }
    }

    /// Creates a `HTTPRequestOptions` object that can be used to make a HTTP request
    /// - Parameters:
    ///   - request: The `HTTPRequestBase` object that contains the request information
    ///   - continuation: The wrapped continuation that will be resumed when the request is complete
    ///   - http2ManualDataWrites: Whether or not the request is using HTTP/2 manual data writes, defaults to `false`
    ///     If set to false, HTTP/2 manual data writes will be disabled and result in a runtime error on writing on the
    ///     HTTP/2 stream
    ///     If set to true, HTTP/2 manual data writes will be enabled, which will allow the manual writing on the HTTP/2
    ///     stream. Also, if the request body is specified, the body will be first written to the stream followed by
    ///     the manual writes.
    /// - Returns: A `HTTPRequestOptions` object that can be used to make a HTTP request
    private func makeHttpRequestStreamOptions(
        request: HTTPRequestBase,
        continuation: ContinuationWrapper,
        http2ManualDataWrites: Bool = false,
        serverAddress: String
    ) -> HTTPRequestOptions {
        let response = HTTPResponse()
        let stream = BufferedStream()

        let makeStatusCode: (UInt32) -> HTTPStatusCode = { statusCode in
            HTTPStatusCode(rawValue: Int(statusCode)) ?? .notFound
        }

        var bytesReceivedAttributes = Attributes()
        bytesReceivedAttributes.set(key: HttpMetricsAttributesKeys.serverAddress, value: serverAddress)

        var requestOptions = HTTPRequestOptions(request: request) { statusCode, headers in
            self.logger.debug("Interim response received")
            response.statusCode = makeStatusCode(statusCode)
            response.headers.addAll(headers: Headers(httpHeaders: headers))
        } onResponse: { statusCode, headers in
            self.logger.debug("Main headers received")
            response.statusCode = makeStatusCode(statusCode)
            response.headers.addAll(headers: Headers(httpHeaders: headers))

            // resume the continuation as soon as we have all the initial headers
            // this allows callers to start reading the response as it comes in
            // instead of waiting for the entire response to be received
            Task {
                await continuation.safeResume(response: response)
            }
        } onIncomingBody: { bodyChunk in
            self.logger.debug("Body chunk received")
            do {
                try stream.write(contentsOf: bodyChunk)
                self.telemetry.bytesReceived.add(
                    value: bodyChunk.count,
                    attributes: bytesReceivedAttributes,
                    context: self.telemetry.contextManager.current())
            } catch {
                self.logger.error("Failed to write to stream: \(error)")
            }
        } onTrailer: { headers in
            self.logger.debug("Trailer headers received")
            response.headers.addAll(headers: Headers(httpHeaders: headers))
        } onStreamComplete: { result in
            self.logger.debug("Request/response completed")
            switch result {
            case .success(let statusCode):
                response.statusCode = makeStatusCode(statusCode)
                stream.close()
            case .failure(let error):
                self.logger.error("Response encountered an error: \(error)")
<<<<<<< HEAD
                Task {
                    await continuation.safeResume(error: error)
                }
=======
                stream.closeWithError(error)
>>>>>>> 67a9feba
            }
        }

        requestOptions.http2ManualDataWrites = http2ManualDataWrites

        response.body = .stream(stream)
        return requestOptions
    }

    private static func makeServerAddress(request: HTTPRequest) -> String {
        let address = request.destination.host
        if let port = request.destination.port {
            return "\(address):\(port)"
        } else {
            return address
        }
    }

    actor ContinuationWrapper {
        private var continuation: StreamContinuation?

        public init(_ continuation: StreamContinuation) {
            self.continuation = continuation
        }

        public func safeResume(response: HTTPResponse) {
            continuation?.resume(returning: response)
            continuation = nil
        }

        public func safeResume(error: Error) {
            continuation?.resume(throwing: error)
            continuation = nil
        }
    }
}

private func sendChunkedBody(
    using stream: HTTPStream,
    request: HTTPRequest,
    logger: LogAgent,
    telemetry: HttpTelemetry,
    serverAddress: String
) async throws {
    guard let http1Stream = stream as? HTTP1Stream else {
        throw StreamError.notSupported("HTTP1Stream should be used with an HTTP/1.1 connection!")
    }

    let body = request.body
    guard case .stream(let stream) = body, stream.isEligibleForChunkedStreaming else {
        throw ByteStreamError.invalidStreamTypeForChunkedBody(
            "The stream is not eligible for chunked streaming or is not a stream type!"
        )
    }

    guard let chunkedStream = stream as? ChunkedStream else {
        throw ByteStreamError.streamDoesNotConformToChunkedStream(
            "Stream does not conform to ChunkedStream! Type is \(stream)."
        )
    }

    var hasMoreChunks = true
    while hasMoreChunks {
        hasMoreChunks = try await chunkedStream.chunkedReader.processNextChunk()
        let currentChunkBodyIsEmpty = chunkedStream.chunkedReader.getCurrentChunkBody().isEmpty

        if !hasMoreChunks || currentChunkBodyIsEmpty {
            let finalChunk = try await chunkedStream.chunkedReader.getFinalChunk()
            try await http1Stream.writeChunk(chunk: finalChunk, endOfStream: true)

            var bytesSentAttributes = Attributes()
            bytesSentAttributes.set(key: HttpMetricsAttributesKeys.serverAddress, value: serverAddress)
            telemetry.bytesSent.add(
                value: finalChunk.count,
                attributes: bytesSentAttributes,
                context: telemetry.contextManager.current()
            )
        } else {
            let currentChunk = chunkedStream.chunkedReader.getCurrentChunk()
            try await http1Stream.writeChunk(chunk: currentChunk, endOfStream: false)

            var bytesSentAttributes = Attributes()
            bytesSentAttributes.set(key: HttpMetricsAttributesKeys.serverAddress, value: serverAddress)
            telemetry.bytesSent.add(
                value: currentChunk.count,
                attributes: bytesSentAttributes,
                context: telemetry.contextManager.current()
            )
        }
    }
}<|MERGE_RESOLUTION|>--- conflicted
+++ resolved
@@ -589,13 +589,7 @@
                 stream.close()
             case .failure(let error):
                 self.logger.error("Response encountered an error: \(error)")
-<<<<<<< HEAD
-                Task {
-                    await continuation.safeResume(error: error)
-                }
-=======
                 stream.closeWithError(error)
->>>>>>> 67a9feba
             }
         }
 
