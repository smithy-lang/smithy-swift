--- conflicted
+++ resolved
@@ -216,15 +216,9 @@
     }
 }
 
-<<<<<<< HEAD
-public struct AttributeKeys {
-    // Namespace object for key values, hence private init
-    private init() {}
-
+
+public enum AttributeKeys {
     public static let authSchemes = AttributeKey<Attributes>(name: "AuthSchemes")
-=======
-public enum AttributeKeys {
->>>>>>> 1bd5ac58
     public static let bidirectionalStreaming = AttributeKey<Bool>(name: "BidirectionalStreaming")
     public static let decoder = AttributeKey<ResponseDecoder>(name: "Decoder")
     public static let encoder = AttributeKey<RequestEncoder>(name: "Encoder")
@@ -243,6 +237,6 @@
     public static let path = AttributeKey<String>(name: "Path")
     public static let selectedAuthScheme = AttributeKey<SelectedAuthScheme>(name: "SelectedAuthScheme")
     public static let serviceName = AttributeKey<String>(name: "ServiceName")
-    
+
     public static let awsIdResolver = AttributeKey<any IdentityResolver>(name: "AWSIDResolver")
 }