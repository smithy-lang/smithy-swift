--- conflicted
+++ resolved
@@ -40,20 +40,16 @@
                 // Transfer-Encoding can be sent on all Event Streams where length cannot be determined
                 // or on blob Data Streams where requiresLength is true and unsignedPayload is false
                 // Only for HTTP/1.1 requests, will be removed in all HTTP/2 requests
-                input.headers.update(name: "Transfer-Encoding", value: "Chunked")
+                input.headers.update(name: "Transfer-Encoding", value: "chunked")
             } else {
-<<<<<<< HEAD
-                input.headers.update(name: "Transfer-Encoding", value: "chunked")
-=======
                 let operation = context.attributes.get(key: AttributeKey<String>(name: "Operation"))
                              ?? "Error getting operation name"
                 let errorMessage = (unsignedPayload ?? false) ?
                     "Missing content-length for operation: \(operation)" :
                     "Missing content-length for SigV4 signing on operation: \(operation)"
                 throw StreamError.notSupported(errorMessage)
->>>>>>> f11e2e81
             }
-        case .none:
+        case .noStream:
             input.headers.update(name: "Content-Length", value: "0")
         }
         return try await next.handle(context: context, input: input)
