//
// Copyright Amazon.com Inc. or its affiliates.
// All Rights Reserved.
//
// SPDX-License-Identifier: Apache-2.0
//

import struct Foundation.Data
import protocol SmithyReadWrite.SmithyWriter
import typealias SmithyReadWrite.WritingClosure

public struct PayloadBodyMiddleware<OperationStackInput,
                                    OperationStackOutput,
                                    OperationStackInputPayload,
                                    Writer: SmithyWriter>: Middleware {
    public let id: Swift.String = "PayloadBodyMiddleware"

    let rootNodeInfo: Writer.NodeInfo
    let inputWritingClosure: WritingClosure<OperationStackInputPayload, Writer>
    let keyPath: KeyPath<OperationStackInput, OperationStackInputPayload?>
    let defaultBody: String?

    public init(
        rootNodeInfo: Writer.NodeInfo,
        inputWritingClosure: @escaping WritingClosure<OperationStackInputPayload, Writer>,
        keyPath: KeyPath<OperationStackInput, OperationStackInputPayload?>,
        defaultBody: String?
    ) {
        self.rootNodeInfo = rootNodeInfo
        self.inputWritingClosure = inputWritingClosure
        self.keyPath = keyPath
        self.defaultBody = defaultBody
    }

    public func handle<H>(context: Context,
                          input: SerializeStepInput<OperationStackInput>,
                          next: H) async throws -> OperationOutput<OperationStackOutput>
    where H: Handler,
          Self.MInput == H.Input,
          Self.MOutput == H.Output,
          Self.Context == H.Context {
<<<<<<< HEAD
              do {
                  if let payload = input.operationInput[keyPath: keyPath] {
                      let data = try Writer.write(
                        payload,
                        rootNodeInfo: rootNodeInfo,
                        with: inputWritingClosure
                      )
                      let body = ByteStream.data(data)
                      input.builder.withBody(body)
                  } else if let defaultBody {
                      input.builder.withBody(ByteStream.data(Data(defaultBody.utf8)))
                  }
              } catch {
                  throw ClientError.serializationFailed(error.localizedDescription)
              }
=======
              try apply(input: input.operationInput, builder: input.builder, attributes: context)
>>>>>>> cf52198e
              return try await next.handle(context: context, input: input)
          }

    public typealias MInput = SerializeStepInput<OperationStackInput>
    public typealias MOutput = OperationOutput<OperationStackOutput>
    public typealias Context = HttpContext
}

public extension PayloadBodyMiddleware {
    func apply(input: OperationStackInput, request: SdkHttpRequestBuilder, attributes: HttpContext) throws {
        do {
            if let payload = input[keyPath: keyPath] {
                let data = try documentWritingClosure(payload, inputWritingClosure)
                request.withBody(.data(data))
            } else if let defaultBody {
                request.withBody(.data(Data(defaultBody.utf8)))
            }
        } catch {
            throw ClientError.serializationFailed(error.localizedDescription)
        }
    }
}

extension PayloadBodyMiddleware: RequestMessageSerializer {
    public typealias InputType = OperationStackInput
    public typealias RequestType = SdkHttpRequest
    public typealias AttributesType = HttpContext

    public func apply(input: OperationStackInput, builder: SdkHttpRequestBuilder, attributes: HttpContext) throws {
        do {
            if let payload = input[keyPath: keyPath] {
                let data = try documentWritingClosure(payload, inputWritingClosure)
                builder.withBody(.data(data))
            } else if let defaultBody {
                builder.withBody(.data(Data(defaultBody.utf8)))
            }
        } catch {
            throw ClientError.serializationFailed(error.localizedDescription)
        }
    }
}<|MERGE_RESOLUTION|>--- conflicted
+++ resolved
@@ -39,25 +39,7 @@
           Self.MInput == H.Input,
           Self.MOutput == H.Output,
           Self.Context == H.Context {
-<<<<<<< HEAD
-              do {
-                  if let payload = input.operationInput[keyPath: keyPath] {
-                      let data = try Writer.write(
-                        payload,
-                        rootNodeInfo: rootNodeInfo,
-                        with: inputWritingClosure
-                      )
-                      let body = ByteStream.data(data)
-                      input.builder.withBody(body)
-                  } else if let defaultBody {
-                      input.builder.withBody(ByteStream.data(Data(defaultBody.utf8)))
-                  }
-              } catch {
-                  throw ClientError.serializationFailed(error.localizedDescription)
-              }
-=======
               try apply(input: input.operationInput, builder: input.builder, attributes: context)
->>>>>>> cf52198e
               return try await next.handle(context: context, input: input)
           }
 
@@ -70,8 +52,13 @@
     func apply(input: OperationStackInput, request: SdkHttpRequestBuilder, attributes: HttpContext) throws {
         do {
             if let payload = input[keyPath: keyPath] {
-                let data = try documentWritingClosure(payload, inputWritingClosure)
-                request.withBody(.data(data))
+                let data = try Writer.write(
+                    payload,
+                    rootNodeInfo: rootNodeInfo,
+                    with: inputWritingClosure
+                )
+                let body = ByteStream.data(data)
+                input.builder.withBody(body)
             } else if let defaultBody {
                 request.withBody(.data(Data(defaultBody.utf8)))
             }
