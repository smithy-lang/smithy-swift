//
// Copyright Amazon.com Inc. or its affiliates.
// All Rights Reserved.
//
// SPDX-License-Identifier: Apache-2.0
//

#if os(iOS) || os(macOS) || os(watchOS) || os(tvOS) || os(visionOS)

import func Foundation.CFWriteStreamSetDispatchQueue
import class Foundation.DispatchQueue
import class Foundation.NSObject
import class Foundation.Stream
import class Foundation.InputStream
import class Foundation.OutputStream
import class Foundation.Thread
import class Foundation.RunLoop
import class Foundation.Timer
import struct Foundation.TimeInterval
import protocol Foundation.StreamDelegate

/// Reads data from a smithy-swift native `ReadableStream` and streams the data through to a Foundation `InputStream`.
///
/// A pair of Foundation "bound streams" is created.  Data from the `ReadableStream` is transferred into the Foundation
/// `OutputStream` until the `ReadableStream` is closed and all data has been read from it.  The Foundation
/// `InputStream` is exposed as a property, and may be used to stream the data to other components.
///
/// Used to permit SDK streaming request bodies to be used with `URLSession`-based HTTP requests.
class FoundationStreamBridge: NSObject, StreamDelegate {

    /// The max number of bytes to buffer between the `ReadableStream` and the Foundation `OutputStream`
    /// at any given time.
    let bridgeBufferSize: Int

    /// A buffer to hold data that has been read from the `ReadableStream` but not yet written to the
    /// Foundation `OutputStream`.  At most, it will contain `bridgeBufferSize` bytes.
    private var buffer: Data

    /// The `ReadableStream` that will serve as the input to this bridge.
    /// The bridge will read bytes from this stream and dump them to the Foundation stream
    /// pair as they become available.
    let readableStream: ReadableStream

    /// A Foundation stream that will carry the bytes read from the readableStream as they become available.
    let inputStream: InputStream

    /// A Foundation `OutputStream` that will read from the `ReadableStream`
    private let outputStream: OutputStream

    /// A Logger for logging events.
    private let logger: LogAgent

    /// Actor used to ensure writes are performed in series, one at a time.
    private actor WriteCoordinator {
        var task: Task<Void, Error>?

        /// Creates a new concurrent Task that executes the passed block, ensuring that the previous Task
        /// finishes before this task starts.
        ///
        /// Acts as a sort of "serial queue" of Swift concurrency tasks.
        /// - Parameter block: The code to be performed in this task.
        func perform(_ block: @escaping @Sendable (WriteCoordinator) async throws -> Void) {
            self.task = Task { [task] in
                _ = await task?.result
                try await block(self)
            }
        }
    }

    /// Actor used to enforce the order of multiple concurrent stream writes.
    private let writeCoordinator = WriteCoordinator()

    /// A serial `DispatchQueue` to run the stream operations for the Foundation `OutputStream`.
    ///
    /// Operations performed on the queue include:
    /// - Opening the stream
    /// - Closing the stream
    /// - Writing to the stream
    /// - Receiving `StreamDelegate` callbacks
    ///
    /// Queue operations are run in the order they are started, but not necessarily exclusively.
    private let queue = DispatchQueue(label: "AWSFoundationStreamBridge")

    /// `true` if the readable stream has been closed, `false` otherwise.  Will be flipped to `true` once the readable stream is read,
    /// and `nil` is returned.
    ///
    /// Access this variable only during a write operation to ensure exclusive access.
    private var readableStreamIsClosed = false

    // MARK: - init & deinit

    /// Creates a stream bridge taking the passed `ReadableStream` as its input., and exposing a Foundation `InputStream`
    /// that may be used for streaming data on to Foundation components.
    ///
    /// Data will be buffered in an internal, in-memory buffer.  The Foundation `InputStream` that exposes `readableStream`
    /// is exposed by the `inputStream` property after creation.
    /// - Parameters:
    ///   - readableStream: The `ReadableStream` that serves as the input to the bridge.
    ///   - bridgeBufferSize: The number of bytes in the in-memory buffer.  The buffer is allocated for this size no matter if in use or not.
    ///   Defaults to 65536 bytes (64 kb).
    ///   - boundStreamBufferSize: The number of bytes in the buffer between the bound Foundation streams.  If `nil`, uses the
    ///   same size as `bridgeBufferSize`.  Defaults to `nil`.  Primary use of this parameter is for testing.
    ///   - logger: A logger that can be used to log stream events.
    init(
        readableStream: ReadableStream,
        bridgeBufferSize: Int = 65_536,
        boundStreamBufferSize: Int? = nil,
        logger: LogAgent
    ) {
        var inputStream: InputStream?
        var outputStream: OutputStream?

        // Create a "bound stream pair" of Foundation streams.
        // Data written into the output stream will automatically flow to the inputStream for reading.
        // The bound streams have a buffer between them of size equal to the buffer held by this bridge.
        Foundation.Stream.getBoundStreams(
            withBufferSize: boundStreamBufferSize ?? bridgeBufferSize,
            inputStream: &inputStream,
            outputStream: &outputStream
        )
        guard let inputStream, let outputStream else {
            // Fail with fatalError since this is not a failure that would happen in normal operation.
            fatalError("Get pair of bound streams failed.  Please file a bug with AWS SDK for Swift.")
        }
        self.bridgeBufferSize = bridgeBufferSize
        self.buffer = Data(capacity: bridgeBufferSize)
        self.readableStream = readableStream
        self.inputStream = inputStream
        self.outputStream = outputStream
        self.logger = logger

<<<<<<< HEAD
        // The Foundation `OutputStream` is configured to deliver its callbacks on the dispatch queue.
=======
        // The output stream is configured to deliver its callbacks on the dispatch queue.
>>>>>>> 7952731c
        // This precludes the need for a Thread with RunLoop.
        // For safety, all interactions with the output stream will be performed on this queue.
        CFWriteStreamSetDispatchQueue(outputStream, queue)
    }

    // MARK: - Opening & closing

    /// Open the output stream and schedule this bridge to receive stream delegate callbacks.
    ///
    /// Stream operations are performed on the stream's queue.
    /// Stream opening is completed before returning to the caller.
    func open() async {
        await withCheckedContinuation { continuation in
            queue.async {
                self.outputStream.delegate = self
                self.outputStream.open()
                continuation.resume()
            }
        }
    }

    /// Close the output stream and unschedule this bridge from receiving stream delegate callbacks.
    ///
    /// Stream operations are performed on the stream's queue.
    /// Stream closing is completed before returning to the caller.
    func close() async {
        await withCheckedContinuation { continuation in
            queue.async {
                self.outputStream.close()
                self.outputStream.delegate = nil
                continuation.resume()
            }
        }
    }

    // MARK: - Writing to bridge

    /// Writes buffered data to the output stream.
    /// If the buffer is empty, the `ReadableStream` will be read first to replenish the buffer.
    ///
    /// If the buffer is empty and the readable stream is closed, there is no more data to bridge, and the output stream is closed.
    private func writeToOutput() async throws {

        // Perform the write on the `WriteCoordinator` to ensure that writes happen in-order
        // and one at a time.
        //
        // Note that it is safe to access `buffer` and `readableStreamIsClosed` instance vars
        // from inside the block passed to `perform()`.
        await writeCoordinator.perform { [self] writeCoordinator in

            // If there is no data in the buffer and the `ReadableStream` is still open,
            // attempt to read the stream.  Otherwise, skip reading the `ReadableStream` and
            // write what's in the buffer immediately.
            if !readableStreamIsClosed && buffer.isEmpty {
                if let newData = try await readableStream.readAsync(upToCount: bridgeBufferSize - buffer.count) {
                    buffer.append(newData)
                } else {
                    readableStreamIsClosed = true
                }
            }

            // Write the previously buffered data and/or newly read data, if any, to the Foundation `OutputStream`.
            if !buffer.isEmpty {
                await writeToOutputStream()
            }

            // If the readable stream has closed and there is no data in the buffer,
            // there is nothing left to forward to the output stream, so close it.
            if readableStreamIsClosed && buffer.isEmpty {
                await close()
            }

            // If the output stream write produced an error, throw it now, else just return.
            if let error = outputStream.streamError {
                throw error
            }
        }
    }

    /// Using the output stream's callback queue, write the buffered data to the Foundation `OutputStream`.
    ///
    /// After writing, remove the written data from the buffer.
    private func writeToOutputStream() async {

        // Suspend the caller while the write is performed on the Foundation `OutputStream`'s queue.
        await withCheckedContinuation { continuation in

            // Perform the write to the Foundation `OutputStream` on its queue.
            queue.async { [self] in

                // Write to the output stream.  It may not accept all data, so get the number of bytes
                // it accepted in `writeCount`.
                var writeCount = 0
                buffer.withUnsafeBytes { bufferPtr in
                    guard let bytePtr = bufferPtr.bindMemory(to: UInt8.self).baseAddress else { return }
                    writeCount = outputStream.write(bytePtr, maxLength: buffer.count)
                }

                // `writeCount` will be a positive number if bytes were written.
                // Remove the written bytes from the front of the buffer.
                if writeCount > 0 {
                    logger.info("FoundationStreamBridge: wrote \(writeCount) bytes to request body")
                    buffer.removeFirst(writeCount)
                }

                // Resume the caller now that the write is complete.
                continuation.resume()
            }
        }
    }

    // MARK: - StreamDelegate protocol

    /// The stream places this callback when appropriate.  Call will be delivered on the GCD queue for stream callbacks.
    /// `.hasSpaceAvailable` prompts this type to query the readable stream for more data.
    @objc func stream(_ aStream: Foundation.Stream, handle eventCode: Foundation.Stream.Event) {
        switch eventCode {
        case .openCompleted:
            break
        case .hasBytesAvailable:
            break
        case .hasSpaceAvailable:
            // Since space is available, try and read from the ReadableStream and
            // transfer the data to the Foundation stream pair.
            // Use a `Task` to perform the operation within Swift concurrency.
            Task { try await writeToOutput() }
        case .errorOccurred:
            logger.info("FoundationStreamBridge: .errorOccurred event")
            if let error = aStream.streamError {
                logger.info("FoundationStreamBridge: Stream error: \(error)")
            }
        case .endEncountered:
            break
        default:
            logger.info("FoundationStreamBridge: Other stream event occurred: \(eventCode)")
        }
    }
}

#endif<|MERGE_RESOLUTION|>--- conflicted
+++ resolved
@@ -129,11 +129,7 @@
         self.outputStream = outputStream
         self.logger = logger
 
-<<<<<<< HEAD
         // The Foundation `OutputStream` is configured to deliver its callbacks on the dispatch queue.
-=======
-        // The output stream is configured to deliver its callbacks on the dispatch queue.
->>>>>>> 7952731c
         // This precludes the need for a Thread with RunLoop.
         // For safety, all interactions with the output stream will be performed on this queue.
         CFWriteStreamSetDispatchQueue(outputStream, queue)
