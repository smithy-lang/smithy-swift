//
// Copyright Amazon.com Inc. or its affiliates.
// All Rights Reserved.
//
// SPDX-License-Identifier: Apache-2.0
//

#if os(iOS) || os(macOS) || os(watchOS) || os(tvOS) || os(visionOS)

import class Foundation.DispatchQueue
import func Foundation.autoreleasepool
import class Foundation.NSObject
import class Foundation.Stream
import class Foundation.InputStream
import class Foundation.OutputStream
import class Foundation.Thread
import class Foundation.RunLoop
import class Foundation.Timer
import struct Foundation.TimeInterval
import protocol Foundation.StreamDelegate
import Foundation

/// Reads data from a smithy-swift native `ReadableStream` and streams the data to a Foundation `InputStream`.
///
/// Used to permit SDK streaming request bodies to be used with `URLSession`-based HTTP requests.
class FoundationStreamBridge: NSObject, StreamDelegate {

    /// The max number of bytes to buffer internally (and transfer) at any given time.
    let bufferSize: Int

    /// A buffer to hold data that has been read from the ReadableStream but not yet written to the OutputStream.
    private var buffer: Data

    /// The `ReadableStream` that will serve as the input to this bridge.
    /// The bridge will read bytes from this stream and dump them to the Foundation stream
    /// pair  as they become available.
    let readableStream: ReadableStream

    /// A Foundation stream that will carry the bytes read from the readableStream as they become available.
    let inputStream: InputStream

    /// A Foundation `OutputStream` that will read from the `ReadableStream`
    private let outputStream: OutputStream

    /// A variable indicating that the streaming payload is chunked
    private var isChunkedTransfer: Bool

    public actor ChunkStorage {
        private var chunks: [(data: Data, isEndOfStream: Bool)] = []

        func popChunk() -> (data: Data, isEndOfStream: Bool)? {
            guard !chunks.isEmpty else {
                return nil
            }

            return chunks.removeFirst()
        }

        func addChunk(chunk: Data, isEndOfStream: Bool) {
            chunks.append((data: chunk, isEndOfStream: isEndOfStream))
        }

        func chunksAvailable() -> Int {
            return chunks.count
        }
    }

    public var chunksStorage = ChunkStorage()
    private var isFirstChunk = true

    /// Actor used to isolate the stream status from multiple concurrent accesses.
    actor ReadableStreamStatus {

        /// `true` if the readable stream has been found to be empty, `false` otherwise.  Will flip to `true` if the readable stream is read,
        /// and `nil` is returned.
        var isEmpty = false

        /// Sets stream status to indicate the stream is empty.
        func setIsEmpty() async {
            isEmpty = true
        }
    }

    /// Actor used to isolate the stream status from multiple concurrent accesses.
    private var readableStreamStatus = ReadableStreamStatus()

    /// A shared serial DispatchQueue to run the `perform`-on-thread operations.
    /// Performing thread operations on an async queue allows Swift concurrency tasks to not block.
    private static let queue = DispatchQueue(label: "AWSFoundationStreamBridge")

    /// Foundation Streams require a run loop on which to post callbacks for their delegates.
    /// All stream operations should be performed on the same thread as the delegate callbacks.
    /// A single shared `Thread` is started and is used to host the RunLoop for all Foundation Stream callbacks.
    private static let thread: Thread = {
<<<<<<< HEAD
//        print("Begin start thread")
        let thread = Thread { autoreleasepool {
            let timer = Timer(timeInterval: TimeInterval.greatestFiniteMagnitude, repeats: true, block: { _ in })
            RunLoop.current.add(timer, forMode: .default)
            RunLoop.current.run(until: Date.distantFuture) } }
=======
        let thread = Thread {
            autoreleasepool {
                let timer = Timer(timeInterval: TimeInterval.greatestFiniteMagnitude, repeats: true, block: { _ in })
                RunLoop.current.add(timer, forMode: .default)
                RunLoop.current.run(until: Date.distantFuture)
            }
        }
>>>>>>> 265d0876
        thread.name = "AWSFoundationStreamBridge"
        thread.start()
//        print("End start thread")
        return thread
    }()

    // MARK: - init & deinit

    /// Creates a stream bridge taking the passed `ReadableStream` as its input
    ///
    /// Data will be buffered in an internal, in-memory buffer.  The Foundation `InputStream` that exposes `readableStream`
    /// is exposed by the `inputStream` property after creation.
    /// - Parameters:
    ///   - readableStream: The `ReadableStream` that serves as the input to the bridge.
    ///   - bufferSize: The number of bytes in the in-memory buffer.  The buffer is allocated for this size no matter if in use or not.
    ///   Defaults to 4096 bytes.
    init(readableStream: ReadableStream, bufferSize: Int = 4096, isChunkedTransfer: Bool = false) {
        var inputStream: InputStream?
        var outputStream: OutputStream?

        // Create a "bound stream pair" of Foundation streams.
        // Data written into the output stream will automatically flow to the inputStream for reading.
        // The bound streams have a buffer between them of size equal to the buffer held by this bridge.
        Foundation.Stream.getBoundStreams(
            withBufferSize: bufferSize, inputStream: &inputStream, outputStream: &outputStream
        )
        guard let inputStream, let outputStream else {
            // Fail with fatalError since this is not a failure that would happen in normal operation.
            fatalError("Get pair of bound streams failed.  Please file a bug with AWS SDK for Swift.")
        }
        self.bufferSize = bufferSize
        self.buffer = Data(capacity: bufferSize)
        self.readableStream = readableStream
        self.inputStream = inputStream
        self.outputStream = outputStream
        self.isChunkedTransfer = isChunkedTransfer
    }

    // MARK: - Opening & closing

    /// Schedule the output stream on the special thread reserved for stream callbacks.
    /// Do not wait to complete opening before returning.
    func open() async {
        await withCheckedContinuation { continuation in
            Self.queue.async {
                self.perform(#selector(self.openOnThread), on: Self.thread, with: nil, waitUntilDone: false)
            }
            continuation.resume()
        }
    }

    /// Configure the output stream to make StreamDelegate callback to this bridge using the special thread / run loop, and open the output stream.
    /// The input stream is not included here.  It will be configured by `URLSession` when the HTTP request is initiated.
    @objc private func openOnThread() {
        outputStream.delegate = self
        outputStream.schedule(in: RunLoop.current, forMode: .default)
        outputStream.open()
    }

    /// Unschedule the output stream on the special stream callback thread.
    /// Do not wait to complete closing before returning.
    func close() async {
        await withCheckedContinuation { continuation in
            Self.queue.async {
                self.perform(#selector(self.closeOnThread), on: Self.thread, with: nil, waitUntilDone: false)
            }
            continuation.resume()
        }
    }

    /// Close the output stream and remove it from the thread / run loop.
    @objc private func closeOnThread() {
        outputStream.close()
        outputStream.remove(from: RunLoop.current, forMode: .default)
        outputStream.delegate = nil
    }

    // MARK: - Writing to bridge

    /// Tries to read from the readable stream if possible, then transfer the data to the output stream.
    private func writeToOutput() async throws {
        var data = Data()
        if await !readableStreamStatus.isEmpty {
            if let newData = try await readableStream.readAsync(upToCount: bufferSize) {
                data = newData
            } else {
                await readableStreamStatus.setIsEmpty()
                await close()
            }
        }
        try await writeToOutputStream(data: data)
    }

    private class WriteToOutputStreamResult: NSObject {
        var data = Data()
        var error: Error?
    }

    /// Write the passed data to the output stream, using the reserved thread.
    private func writeToOutputStream(data: Data) async throws {
        try await withCheckedThrowingContinuation { (continuation: CheckedContinuation<Void, Error>) in
            Self.queue.async {
                let result = WriteToOutputStreamResult()
                result.data = data
                let selector = #selector(self.writeToOutputStreamOnThread)
                self.perform(selector, on: Self.thread, with: result, waitUntilDone: true)
                if let error = result.error {
                    continuation.resume(throwing: error)
                } else {
                    continuation.resume()
                }
            }
        }
    }

    /// Append the new data to the buffer, then write to the output stream.  Return any error to the caller using the param object.
    @objc private func writeToOutputStreamOnThread(_ result: WriteToOutputStreamResult) {

        guard !buffer.isEmpty || !result.data.isEmpty else {
            return
        }
        buffer.append(result.data)
        var writeCount = 0
        buffer.withUnsafeBytes { bufferPtr in
            let bytePtr = bufferPtr.bindMemory(to: UInt8.self).baseAddress!
            writeCount = outputStream.write(bytePtr, maxLength: buffer.count)
        }
        if writeCount > 0 {
            buffer.removeFirst(writeCount)
        }
        result.error = outputStream.streamError
    }

    func writeChunk(chunk: Data, endOfStream: Bool = false) async throws {

        if !chunk.isEmpty {
            try await writeToOutputStream(data: chunk)
        }

        if endOfStream {
            await self.readableStreamStatus.setIsEmpty()
            await self.close()
        }

    }

    func handleChunk(_ chunk: Data, isEndOfStream: Bool) async throws {
        if isFirstChunk {
            // If it's the first chunk, write it immediately
            try await writeChunk(chunk: chunk, endOfStream: isEndOfStream)
            isFirstChunk = false // Update flag to indicate the first chunk has been handled
        } else {
            // For subsequent chunks, add them to the storage for later writing
            await self.chunksStorage.addChunk(chunk: chunk, isEndOfStream: isEndOfStream)
        }
    }

    // MARK: - StreamDelegate protocol

    /// The stream places this callback when appropriate.  Call will be delivered on the special thread / run loop for stream callbacks.
    /// `.hasSpaceAvailable` prompts this type to query the readable stream for more data.
    @objc func stream(_ aStream: Foundation.Stream, handle eventCode: Foundation.Stream.Event) {
        switch eventCode {
        case .hasSpaceAvailable:
            // Since space is available, try and read from the ReadableStream and
            // transfer the data to the Foundation stream pair.
            // Use a `Task` to perform the operation within Swift concurrency.
            if self.isChunkedTransfer {
                Task {
                    guard let (nextChunk, isEndOfStream) = await self.chunksStorage.popChunk() else {
                        throw ClientError.dataNotFound("No more chunks to send!")
                    }
                    try await self.writeChunk(chunk: nextChunk, endOfStream: isEndOfStream)
                }
            } else {
                Task { try await writeToOutput() }
            }
        case .errorOccurred:
                print("Stream error occurred: \(String(describing: aStream.streamError))")
        default:
            break
        }
    }
}

#endif<|MERGE_RESOLUTION|>--- conflicted
+++ resolved
@@ -92,13 +92,6 @@
     /// All stream operations should be performed on the same thread as the delegate callbacks.
     /// A single shared `Thread` is started and is used to host the RunLoop for all Foundation Stream callbacks.
     private static let thread: Thread = {
-<<<<<<< HEAD
-//        print("Begin start thread")
-        let thread = Thread { autoreleasepool {
-            let timer = Timer(timeInterval: TimeInterval.greatestFiniteMagnitude, repeats: true, block: { _ in })
-            RunLoop.current.add(timer, forMode: .default)
-            RunLoop.current.run(until: Date.distantFuture) } }
-=======
         let thread = Thread {
             autoreleasepool {
                 let timer = Timer(timeInterval: TimeInterval.greatestFiniteMagnitude, repeats: true, block: { _ in })
@@ -106,10 +99,8 @@
                 RunLoop.current.run(until: Date.distantFuture)
             }
         }
->>>>>>> 265d0876
         thread.name = "AWSFoundationStreamBridge"
         thread.start()
-//        print("End start thread")
         return thread
     }()
 
