--- conflicted
+++ resolved
@@ -17,12 +17,8 @@
         config.httpShouldSetCookies = false
         config.httpCookieAcceptPolicy = .never
         config.httpCookieStorage = nil
-<<<<<<< HEAD
         config.tlsMaximumSupportedProtocolVersion = .TLSv13
-        config.httpMaximumConnectionsPerHost = 24
-=======
         config.httpMaximumConnectionsPerHost = httpClientConfiguration.maxConnections
->>>>>>> fa661d2f
         return config
     }
 }
