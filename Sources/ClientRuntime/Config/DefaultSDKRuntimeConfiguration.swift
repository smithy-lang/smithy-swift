--- conflicted
+++ resolved
@@ -96,17 +96,12 @@
         return URLSessionHTTPClient(httpClientConfiguration: httpClientConfiguration)
         #else
         let connectTimeoutMs = httpClientConfiguration.connectTimeout.map { UInt32($0 * 1000) }
-<<<<<<< HEAD
-        let socketTimeout = httpClientConfiguration.connectTimeout.map { UInt32($0) }
+        let socketTimeout = UInt32(httpClientConfiguration.socketTimeout)
         let config = CRTClientEngineConfig(
           connectTimeoutMs: connectTimeoutMs,
           tlsContext: httpClientConfiguration.tlsOptions?.crtTLSContext,
           socketTimeout: socketTimeout
         )
-=======
-        let socketTimeout = UInt32(httpClientConfiguration.socketTimeout)
-        let config = CRTClientEngineConfig(connectTimeoutMs: connectTimeoutMs, socketTimeout: socketTimeout)
->>>>>>> 7be2bd81
         return CRTClientEngine(config: config)
         #endif
     }
