//
// Copyright Amazon.com Inc. or its affiliates.
// All Rights Reserved.
//
// SPDX-License-Identifier: Apache-2.0
//

<<<<<<< HEAD
public struct DefaultSDKRuntimeConfiguration<DefaultSDKRuntimeRetryStrategy: RetryStrategy,
    DefaultSDKRuntimeRetryErrorInfoProvider: RetryErrorInfoProvider> {

    public typealias SDKRetryStrategy = DefaultSDKRuntimeRetryStrategy
    public typealias SDKRetryErrorInfoProvider = DefaultSDKRuntimeRetryErrorInfoProvider

    public var serviceName: String
    public var clientName: String
=======
/// Provides configuration options for a Smithy-based service.
public struct DefaultSDKRuntimeConfiguration<DefaultSDKRuntimeRetryStrategy: RetryStrategy,
    DefaultSDKRuntimeRetryErrorInfoProvider: RetryErrorInfoProvider> {

    public typealias DefaultSDKRuntimeRetryStrategy = DefaultRetryStrategy
    public typealias DefaultSDKRuntimeRetryErrorInfoProvider = DefaultRetryErrorInfoProvider

    /// The name of this Smithy service.
    public var serviceName: String

    /// The name of the client this config configures.
    public var clientName: String

    /// The encoder to be used for encoding models.
    ///
    /// If none is provided, a default encoder will be used.
>>>>>>> 7aafee31
    public var encoder: RequestEncoder?

    /// The decoder to be used for decoding models.
    ///
    /// If none is provided, a default decoder will be used.
    public var decoder: ResponseDecoder?

    /// The HTTP client to be used for HTTP connections.
    ///
    /// If none is provided, the AWS CRT HTTP client will be used.
    public var httpClientEngine: HttpClientEngine

    /// The HTTP client configuration.
    ///
    /// If none is provided, a default config will be used.
    public var httpClientConfiguration: HttpClientConfiguration

    /// The idempotency token generator to use.
    ///
    /// If none is provided. one will be provided that supplies UUIDs.
    public var idempotencyTokenGenerator: IdempotencyTokenGenerator

    /// The logger to be used for client activity.
    ///
    /// If none is provided, the SDK's logger will be used.
    public var logger: LogAgent
<<<<<<< HEAD
    public var retryStrategyOptions: RetryStrategyOptions
=======

    /// The retry strategy options to be used.
    ///
    /// If none is provided, default retry options will be used.
    public var retryStrategyOptions: RetryStrategyOptions

    /// The log mode to use for client logging.
    ///
    /// If none is provided, `.request` will be used.
>>>>>>> 7aafee31
    public var clientLogMode: ClientLogMode

<<<<<<< HEAD
=======
    /// The network endpoint to use.
    ///
    /// If none is provided, the service will select its own endpoint to use.
    public var endpoint: String?

    /// Creates a new configuration.
    /// - Parameters:
    ///   - serviceName: The name of the service being configured
    ///   - clientName: The name of the service client being configured
>>>>>>> 7aafee31
    public init(
        serviceName: String,
        clientName: String
    ) throws {
        self.serviceName = clientName
        self.clientName = clientName
        self.encoder = nil
        self.decoder = nil
        self.httpClientEngine = Self.defaultHttpClientEngine
        self.httpClientConfiguration = Self.defaultHttpClientConfiguration
        self.idempotencyTokenGenerator = Self.defaultIdempotencyTokenGenerator
        self.retryStrategyOptions = Self.defaultRetryStrategyOptions
        self.logger = Self.defaultLogger(clientName: clientName)
        self.clientLogMode = Self.defaultClientLogMode
    }
}

// Provides defaults for various client config values.
// Exposing these as static properties/methods allows them to be used by custom config objects.
public extension DefaultSDKRuntimeConfiguration {

<<<<<<< HEAD
    static var defaultHttpClientEngine: HttpClientEngine { CRTClientEngine() }

    static var defaultHttpClientConfiguration: HttpClientConfiguration { HttpClientConfiguration() }

    static var defaultIdempotencyTokenGenerator: IdempotencyTokenGenerator { DefaultIdempotencyTokenGenerator() }

    static var defaultRetryStrategyOptions: RetryStrategyOptions { RetryStrategyOptions() }

    static func defaultLogger(clientName: String) -> SwiftLogger { SwiftLogger(label: clientName) }

=======
    /// The default HTTP client to use when none is configured
    ///
    /// Is the CRT HTTP client.
    static var defaultHttpClientEngine: HttpClientEngine { CRTClientEngine() }

    /// The HTTP client configuration to use when none is provided.
    ///
    /// Is the CRT HTTP client's configuration.
    static var defaultHttpClientConfiguration: HttpClientConfiguration { HttpClientConfiguration() }

    /// The idempotency token generator to use when none is provided.
    ///
    /// Defaults to one that provides UUIDs.
    static var defaultIdempotencyTokenGenerator: IdempotencyTokenGenerator { DefaultIdempotencyTokenGenerator() }

    /// The retry strategy options to use when none is provided.
    ///
    /// Defaults to options with the defaults defined in `RetryStrategyOptions`.
    static var defaultRetryStrategyOptions: RetryStrategyOptions { RetryStrategyOptions() }

    /// The logger to use when none is provided
    /// - Parameter clientName: The name of the client being logged
    /// - Returns: A Swift logger with `clientName` as its label.
    static func defaultLogger(clientName: String) -> SwiftLogger { SwiftLogger(label: clientName) }

    /// The log mode to use when none is provided
    ///
    /// Defaults to `.request`.
>>>>>>> 7aafee31
    static var defaultClientLogMode: ClientLogMode { .request }
}<|MERGE_RESOLUTION|>--- conflicted
+++ resolved
@@ -5,22 +5,9 @@
 // SPDX-License-Identifier: Apache-2.0
 //
 
-<<<<<<< HEAD
-public struct DefaultSDKRuntimeConfiguration<DefaultSDKRuntimeRetryStrategy: RetryStrategy,
-    DefaultSDKRuntimeRetryErrorInfoProvider: RetryErrorInfoProvider> {
-
-    public typealias SDKRetryStrategy = DefaultSDKRuntimeRetryStrategy
-    public typealias SDKRetryErrorInfoProvider = DefaultSDKRuntimeRetryErrorInfoProvider
-
-    public var serviceName: String
-    public var clientName: String
-=======
 /// Provides configuration options for a Smithy-based service.
 public struct DefaultSDKRuntimeConfiguration<DefaultSDKRuntimeRetryStrategy: RetryStrategy,
     DefaultSDKRuntimeRetryErrorInfoProvider: RetryErrorInfoProvider> {
-
-    public typealias DefaultSDKRuntimeRetryStrategy = DefaultRetryStrategy
-    public typealias DefaultSDKRuntimeRetryErrorInfoProvider = DefaultRetryErrorInfoProvider
 
     /// The name of this Smithy service.
     public var serviceName: String
@@ -31,7 +18,6 @@
     /// The encoder to be used for encoding models.
     ///
     /// If none is provided, a default encoder will be used.
->>>>>>> 7aafee31
     public var encoder: RequestEncoder?
 
     /// The decoder to be used for decoding models.
@@ -58,9 +44,6 @@
     ///
     /// If none is provided, the SDK's logger will be used.
     public var logger: LogAgent
-<<<<<<< HEAD
-    public var retryStrategyOptions: RetryStrategyOptions
-=======
 
     /// The retry strategy options to be used.
     ///
@@ -70,11 +53,8 @@
     /// The log mode to use for client logging.
     ///
     /// If none is provided, `.request` will be used.
->>>>>>> 7aafee31
     public var clientLogMode: ClientLogMode
 
-<<<<<<< HEAD
-=======
     /// The network endpoint to use.
     ///
     /// If none is provided, the service will select its own endpoint to use.
@@ -84,7 +64,6 @@
     /// - Parameters:
     ///   - serviceName: The name of the service being configured
     ///   - clientName: The name of the service client being configured
->>>>>>> 7aafee31
     public init(
         serviceName: String,
         clientName: String
@@ -106,18 +85,6 @@
 // Exposing these as static properties/methods allows them to be used by custom config objects.
 public extension DefaultSDKRuntimeConfiguration {
 
-<<<<<<< HEAD
-    static var defaultHttpClientEngine: HttpClientEngine { CRTClientEngine() }
-
-    static var defaultHttpClientConfiguration: HttpClientConfiguration { HttpClientConfiguration() }
-
-    static var defaultIdempotencyTokenGenerator: IdempotencyTokenGenerator { DefaultIdempotencyTokenGenerator() }
-
-    static var defaultRetryStrategyOptions: RetryStrategyOptions { RetryStrategyOptions() }
-
-    static func defaultLogger(clientName: String) -> SwiftLogger { SwiftLogger(label: clientName) }
-
-=======
     /// The default HTTP client to use when none is configured
     ///
     /// Is the CRT HTTP client.
@@ -146,6 +113,5 @@
     /// The log mode to use when none is provided
     ///
     /// Defaults to `.request`.
->>>>>>> 7aafee31
     static var defaultClientLogMode: ClientLogMode { .request }
 }