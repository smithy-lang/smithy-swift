--- conflicted
+++ resolved
@@ -7,16 +7,11 @@
 
 public protocol AuthScheme {
     var schemeId: String { get }
-<<<<<<< HEAD
-    var signer: any Signer { get }
-    var idType: IdentityType { get }
+    var signer: Signer { get }
+    var idKind: IdentityKind { get }
     
     // Hook used in AuthSchemeMiddleware to append additional signing properties needed for SigV4 auth scheme
-    func customizeSigningProperties(signingProperties: Attributes, config: HttpContext) -> Attributes
-=======
-    var signer: Signer { get }
-    var idKind: IdentityKind { get }
->>>>>>> e0a6146e
+    func customizeSigningProperties(signingProperties: Attributes, context: HttpContext) -> Attributes
 }
 
 extension AuthScheme {
