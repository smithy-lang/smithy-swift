--- conflicted
+++ resolved
@@ -5,23 +5,6 @@
 // SPDX-License-Identifier: Apache-2.0
 //
 
-<<<<<<< HEAD
-public struct PaginatorSequence<Input: PaginateToken,
-                                Output: HttpResponseBinding>: AsyncSequence
-where Input.Token: Equatable {
-    public typealias Element = Output
-    let input: Input
-    let inputKey: KeyPath<Input, Input.Token?>?
-    let outputKey: KeyPath<Output, Input.Token?>
-    var isTruncatedKey: KeyPath<Output, Bool>?
-    let paginationFunction: (Input) async throws -> Output
-
-    public init(input: Input,
-                inputKey: KeyPath<Input, Input.Token?>? = nil,
-                outputKey: KeyPath<Output, Input.Token?>,
-                isTruncatedKey: KeyPath<Output, Bool>? = nil,
-                paginationFunction: @escaping (Input) async throws -> Output) {
-=======
 public struct PaginatorSequence<OperationStackInput: PaginateToken, OperationStackOutput>: AsyncSequence
     where OperationStackInput.Token: Equatable {
 
@@ -35,7 +18,6 @@
                 inputKey: KeyPath<OperationStackInput, OperationStackInput.Token?>? = nil,
                 outputKey: KeyPath<OperationStackOutput, OperationStackInput.Token?>,
                 paginationFunction: @escaping (OperationStackInput) async throws -> OperationStackOutput) {
->>>>>>> af13f002
         self.input = input
         self.inputKey = inputKey
         self.outputKey = outputKey
