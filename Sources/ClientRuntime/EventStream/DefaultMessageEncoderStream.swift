//
// Copyright Amazon.com Inc. or its affiliates.
// All Rights Reserved.
//
// SPDX-License-Identifier: Apache-2.0
//

import struct Foundation.Data

extension EventStream {
    /// Stream adapter that encodes input into `Data` objects.
    public class DefaultMessageEncoderStream<Event: MessageMarshallable>: MessageEncoderStream, Stream {
        let stream: AsyncThrowingStream<Event, Error>
        let messageEncoder: MessageEncoder
        let messageSigner: MessageSigner
        let marshalClosure: MarshalClosure<Event>
        var readAsyncIterator: AsyncIterator?
        let initialRequestMessage: EventStream.Message?

        public init(
            stream: AsyncThrowingStream<Event, Error>,
            messageEncoder: MessageEncoder,
<<<<<<< HEAD
            marshalClosure: @escaping MarshalClosure<Event>,
            messageSigner: MessageSigner
=======
            requestEncoder: RequestEncoder,
            messageSigner: MessageSigner,
            initialRequestMessage: EventStream.Message? = nil
>>>>>>> dac24a6f
        ) {
            self.stream = stream
            self.messageEncoder = messageEncoder
            self.messageSigner = messageSigner
<<<<<<< HEAD
            self.marshalClosure = marshalClosure
=======
            self.requestEncoder = requestEncoder
            self.initialRequestMessage = initialRequestMessage
>>>>>>> dac24a6f
            self.readAsyncIterator = makeAsyncIterator()
        }

        public struct AsyncIterator: AsyncIteratorProtocol {
            let stream: AsyncThrowingStream<Event, Error>
            let messageEncoder: MessageEncoder
            var messageSigner: MessageSigner
<<<<<<< HEAD
            let marshalClosure: MarshalClosure<Event>
=======
            let requestEncoder: RequestEncoder
            let initialRequestMessage: EventStream.Message?
>>>>>>> dac24a6f

            private var lastMessageSent: Bool = false
            private var streamIterator: AsyncThrowingStream<Event, Error>.Iterator
            private var sentInitialRequest: Bool = false

            init(
                stream: AsyncThrowingStream<Event, Error>,
                messageEncoder: MessageEncoder,
<<<<<<< HEAD
                marshalClosure: @escaping MarshalClosure<Event>,
                messageSigner: MessageSigner
=======
                requestEncoder: RequestEncoder,
                messageSigner: MessageSigner,
                initialRequestMessage: EventStream.Message? = nil
>>>>>>> dac24a6f
            ) {
                self.stream = stream
                self.streamIterator = stream.makeAsyncIterator()
                self.messageEncoder = messageEncoder
                self.messageSigner = messageSigner
<<<<<<< HEAD
                self.marshalClosure = marshalClosure
=======
                self.requestEncoder = requestEncoder
                self.initialRequestMessage = initialRequestMessage
>>>>>>> dac24a6f
            }

            mutating public func next() async throws -> Data? {
                if let initialRequestMessage, !sentInitialRequest {
                    sentInitialRequest = true
                    let signedMessage = try await messageSigner.sign(message: initialRequestMessage)
                    return try messageEncoder.encode(message: signedMessage)
                } else {
                    guard let event = try await streamIterator.next() else {
                        // There are no more messages in the base stream
                        // if we have not sent the last message, send it now
                        guard lastMessageSent else {
                            let emptySignedMessage = try await messageSigner.signEmpty()
                            let data = try messageEncoder.encode(message: emptySignedMessage)
                            lastMessageSent = true
                            return data
                        }
                        // mark the stream as complete
                        return nil
                    }
                    return try await processEventToData(event: event)
                }
            }

            mutating func processEventToData(event: Event) async throws -> Data {
                // marshall event to message
<<<<<<< HEAD
                let message = try marshalClosure(event)

=======
                let message = try event.marshall(encoder: requestEncoder)
>>>>>>> dac24a6f
                // sign the message
                let signedMessage = try await messageSigner.sign(message: message)
                // encode again the signed message then return
                return try messageEncoder.encode(message: signedMessage)
            }
        }

        public func makeAsyncIterator() -> AsyncIterator {
            AsyncIterator(
                stream: stream,
                messageEncoder: messageEncoder,
<<<<<<< HEAD
                marshalClosure: marshalClosure,
                messageSigner: messageSigner
=======
                requestEncoder: requestEncoder,
                messageSigner: messageSigner,
                initialRequestMessage: initialRequestMessage
>>>>>>> dac24a6f
            )
        }

        // MARK: Stream

        /// Returns the current position in the stream
        public var position: ClientRuntime.Data.Index = 0

        /// Returns nil because the length of async stream is not known
        public var length: Int?

        /// Returns false because the length of async stream is not known
        /// and therefore cannot be empty
        public var isEmpty: Bool = false

        /// Returns false because async stream is not seekable
        public var isSeekable: Bool = false

        /// Internal buffer to store excess data read from async stream
        var buffer = Data()

        public func read(upToCount count: Int) throws -> ClientRuntime.Data? {
            fatalError("read(upToCount:) is not supported by AsyncStream backed streams")
        }

        public func readToEnd() throws -> ClientRuntime.Data? {
            fatalError("readToEnd() is not supported by AsyncStream backed streams")
        }

        public func readToEndAsync() async throws -> ClientRuntime.Data? {
            var data = Data()
            while let moreData = try await readAsync(upToCount: Int.max) {
                data.append(moreData)
            }
            return data
        }

        /// Reads up to `count` bytes from the stream asynchronously
        /// - Parameter count: maximum number of bytes to read
        /// - Returns: Data read from the stream, or nil if the stream is closed and no data is available
        public func readAsync(upToCount count: Int) async throws -> Data? {
            var data = Data()
            var remaining = count

            // read from buffer
            if !buffer.isEmpty {
                let toRead = Swift.min(remaining, buffer.count)
                data.append(buffer.subdata(in: 0..<toRead))

                // reset buffer to remaining data
                buffer = Data(buffer.subdata(in: toRead..<buffer.count))

                // update remaining bytes to read
                remaining -= toRead

                // update position
                position = position.advanced(by: toRead)
            }

            while remaining > 0, let next = try await readAsyncIterator?.next() {
                // read from async stream
                let toRead = Swift.min(remaining, next.count)
                data.append(next[0..<toRead])
                remaining -= toRead

                // update position
                position += toRead

                // if we have more data, add it to the buffer
                if next.count > toRead {
                    buffer.append(next[toRead..<next.count])
                }
            }

            // async stream has ended, return nil to mark stream end
            if data.isEmpty {
                return nil
            }

            return data
        }

        public func write(contentsOf data: ClientRuntime.Data) throws {
            fatalError("write(contentsOf:) is not supported by AsyncStream backed streams")
        }

        /// Closing the stream is a no-op because the underlying async stream is not owned by this stream
        public func close() {
            // no-op
        }

        public func closeWithError(_ error: Error) {
            // no-op
        }
    }
}<|MERGE_RESOLUTION|>--- conflicted
+++ resolved
@@ -20,24 +20,15 @@
         public init(
             stream: AsyncThrowingStream<Event, Error>,
             messageEncoder: MessageEncoder,
-<<<<<<< HEAD
             marshalClosure: @escaping MarshalClosure<Event>,
-            messageSigner: MessageSigner
-=======
-            requestEncoder: RequestEncoder,
             messageSigner: MessageSigner,
             initialRequestMessage: EventStream.Message? = nil
->>>>>>> dac24a6f
         ) {
             self.stream = stream
             self.messageEncoder = messageEncoder
             self.messageSigner = messageSigner
-<<<<<<< HEAD
             self.marshalClosure = marshalClosure
-=======
-            self.requestEncoder = requestEncoder
             self.initialRequestMessage = initialRequestMessage
->>>>>>> dac24a6f
             self.readAsyncIterator = makeAsyncIterator()
         }
 
@@ -45,12 +36,8 @@
             let stream: AsyncThrowingStream<Event, Error>
             let messageEncoder: MessageEncoder
             var messageSigner: MessageSigner
-<<<<<<< HEAD
             let marshalClosure: MarshalClosure<Event>
-=======
-            let requestEncoder: RequestEncoder
             let initialRequestMessage: EventStream.Message?
->>>>>>> dac24a6f
 
             private var lastMessageSent: Bool = false
             private var streamIterator: AsyncThrowingStream<Event, Error>.Iterator
@@ -59,25 +46,16 @@
             init(
                 stream: AsyncThrowingStream<Event, Error>,
                 messageEncoder: MessageEncoder,
-<<<<<<< HEAD
                 marshalClosure: @escaping MarshalClosure<Event>,
-                messageSigner: MessageSigner
-=======
-                requestEncoder: RequestEncoder,
                 messageSigner: MessageSigner,
                 initialRequestMessage: EventStream.Message? = nil
->>>>>>> dac24a6f
             ) {
                 self.stream = stream
                 self.streamIterator = stream.makeAsyncIterator()
                 self.messageEncoder = messageEncoder
                 self.messageSigner = messageSigner
-<<<<<<< HEAD
                 self.marshalClosure = marshalClosure
-=======
-                self.requestEncoder = requestEncoder
                 self.initialRequestMessage = initialRequestMessage
->>>>>>> dac24a6f
             }
 
             mutating public func next() async throws -> Data? {
@@ -104,12 +82,7 @@
 
             mutating func processEventToData(event: Event) async throws -> Data {
                 // marshall event to message
-<<<<<<< HEAD
                 let message = try marshalClosure(event)
-
-=======
-                let message = try event.marshall(encoder: requestEncoder)
->>>>>>> dac24a6f
                 // sign the message
                 let signedMessage = try await messageSigner.sign(message: message)
                 // encode again the signed message then return
@@ -121,14 +94,9 @@
             AsyncIterator(
                 stream: stream,
                 messageEncoder: messageEncoder,
-<<<<<<< HEAD
                 marshalClosure: marshalClosure,
-                messageSigner: messageSigner
-=======
-                requestEncoder: requestEncoder,
                 messageSigner: messageSigner,
                 initialRequestMessage: initialRequestMessage
->>>>>>> dac24a6f
             )
         }
 
