--- conflicted
+++ resolved
@@ -6,11 +6,8 @@
 //
 
 import struct Foundation.Data
-<<<<<<< HEAD
+@preconcurrency import libxml2
 import struct SmithySerde.InvalidEncodingError
-=======
-@preconcurrency import libxml2
->>>>>>> f4fcab3c
 
 extension Reader {
 
