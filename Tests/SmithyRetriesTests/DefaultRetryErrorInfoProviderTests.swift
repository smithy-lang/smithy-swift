--- conflicted
+++ resolved
@@ -123,17 +123,6 @@
     }
 
     // MARK: - NSURLErrorDomain
-<<<<<<< HEAD
-
-    func test_errorInfo_returnsRetryAfterNetworkConnectionLostError() {
-        let connectionWasLost = NSError(domain: NSURLErrorDomain, code: -1005)
-        let errorInfo = DefaultRetryErrorInfoProvider.errorInfo(for: connectionWasLost)
-        XCTAssertEqual(errorInfo, .init(errorType: .transient, retryAfterHint: nil, isTimeout: false))
-    }
-
-    // MARK: - Retry after hint
-=======
->>>>>>> 41932244
 
     func test_errorInfo_returnsRetryAfterNetworkConnectionLostError() {
         let connectionWasLost = NSError(domain: NSURLErrorDomain, code: -1005)
