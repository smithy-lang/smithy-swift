# Kotlin Smithy SDK 

# Core Spec

Reference the Smithy [Core Spec](https://awslabs.github.io/smithy/spec/core.html)

## Core Spec

### Identifiers and Naming
Kotlin keywords can be found [here](https://kotlinlang.org/docs/reference/keyword-reference.html). Kotlin has both hard keywords and soft keywords (context sensitive).

The list of hard keywords that can never be identifiers in Kotlin is:
* `as`
* `as?`
* `break`
* `class`
* `continue`
* `do`
* `else`
* `false`
* `for`
* `fun`
* `if`
* `in`
* `!in`
* `interface`
* `is`
* `!is`
* `null`
* `object`
* `package`
* `return`
* `super`
* `this`
* `throw`
* `true`
* `try`
* `typealias`
* `typeof`
* `val`
* `var`
* `when`
* `while`

### Simple Shapes


|Smithy Type| Description                                                       | Kotlin Type
|-----------|-------------------------------------------------------------------|------------------------
|blob       | Uninterpreted binary data                                         | ByteArray
|boolean    | Boolean value type                                                | Boolean
|string     | UTF-8 encoded string                                              | String
|byte       | 8-bit signed integer ranging from -128 to 127 (inclusive)         | Byte
|short      | 16-bit signed integer ranging from -32,768 to 32,767 (inclusive)  | Short
|integer    | 32-bit signed integer ranging from -2^31 to (2^31)-1 (inclusive)  | Int
|long       | 64-bit signed integer ranging from -2^63 to (2^63)-1 (inclusive)  | Long
|float      | Single precision IEEE-754 floating point number                   | Float
|double     | Double precision IEEE-754 floating point number                   | Double
|bigInteger | Arbitrarily large signed integer                                  | **TBD**
|bigDecimal | Arbitrary precision signed decimal number                         | **TBD**
|timestamp  | Represents an instant in time with no UTC offset or timezone. The serialization of a timestamp is determined by a protocol. | TBD (Kotlin 1.4 should bring a Datetime lib that is MPP compatible, if we can wait for that we should)
|document   | Unstable Represents an untyped JSON-like value that can take on one of the following types: null, boolean, string, byte, short, integer, long, float, double, an array of these types, or a map of these types where the key is string. | *Unsupported

**QUESTION**: We should support the `document` type but perhaps we can wait until it's stable?
**QUESTION**: The JVM has big number support but it is not MP (multi-platform) compatible. This is probably ok depending on how we structure the relationship between the generated SDK and the client runtime which will support MP.

#### `document` Type

The `document` type is an  untyped JSON-like value that can take on the following types: null, boolean, string, byte, short, integer, long, float, double, an array of these types, or a map of these types where the key is string.


**TODO** Finish the design of document. This type is probably best represented as a Sum type (sealed class is closest we can get in Kotlin). See the [JSON type](https://github.com/Kotlin/kotlinx.serialization/blob/master/runtime/commonMain/src/kotlinx/serialization/json/JsonElement.kt) from the kotlinx.serialization lib for an example.


```kotlin

sealed class Document


object SmithyNull : Document()
data class SmithyInt(val value: Int): Document()
data class SmithyByte(val value: Byte): Document()
data class SmithyShort(val value: Short): Document()
data class SmithyLong(val value: Long): Document()
data class SmithyFloat(val value: Float): Document()
data class SmithyDouble(val value: Double): Document()
data class SmithyArray(val values: List<Document>): Document()
data class SmithyMap(val values: Map<String, Document>): Document()

fun Int.toDocument(): Document = SmithyInt(this)
fun Byte.toDocument(): Document = SmithyByte(this)
fun Short.toDocument(): Document = SmithyShort(this)
fun Long.toDocument(): Document = SmithyLong(this)
fun Float.toDocument(): Document = SmithyFloat(this)
fun Double.toDocument(): Document = SmithyDouble(this)

// TODO - define a Document builder DSL for easy creation of more complex document types. See [JSON builders](https://github.com/Kotlin/kotlinx.serialization/blob/master/runtime/commonMain/src/kotlinx/serialization/json/JsonElementBuilders.kt)

```



### Aggregate types


| Smithy Type | Kotlin Type
|-------------|-------------
| list        | List
| set         | Set
| map         | Map
| structure   | *Class
| union       | *sealed class


#### Structure

A [structure](https://awslabs.github.io/smithy/spec/core.html#structure) type represents a fixed set of named heterogeneous members. In Kotlin this can be represented
as either a normal class or a data class. 

Non boxed member values will be defaulted according to the spec: `The default value of a byte, short, integer, long, float, and double shape that is not boxed is zero`

```
list MyList {
    member: String
}

structure Foo {
    bar: String,
    baz: Integer,
    quux: MyList
}
```

##### ALTERNATIVE 1

```kotlin
class Foo {
    var bar: String? = null
    var baz: Int = 0
    var quux: List<String>? = null
}
```

##### ALTERNATIVE 2

```kotlin
data class Foo(
    var bar: String? = null
    var baz: Int = 0
    var quux: List<String>? = null
)
```


The problem with this approach is readability since the number of constructor arguments could be potentially large. The form in alternative 1 can easily be initialized with the following code which makes this alternate less useful.

```kotlin
val f = Foo().apply {
    bar = "bar"
    baz = 12
    quux = listOf("foo", "bar", "quux")
}
```

#### Union

A [union](https://awslabs.github.io/smithy/spec/core.html#union) is a fixed set of types where only one type is used at any one time. In Kotlin this maps well to a [sealed class](https://kotlinlang.org/docs/reference/sealed-classes.html)

Example

```
# smithy

union MyUnion {
    bar: Integer,
    foo: String
}
```

```kotlin
sealed class MyUnion

data class Bar(val bar: Int) : MyUnion()
data class Foo(val foo: String): MyUnion()
```


### Service types

### Resource types

### Traits

### Type Refinement Traits

#### `box` trait

Indicates that a shape is boxed which means the member may or may not contain a value and that the member has no default value.

NOTE: all shapes other than primitives are always considered boxed in the Smithy spec

```
structure Foo {
    @box
    bar: integer

}
```


```kotlin
class Foo {
    var bar: Int? = null
}
```

**QUESTION**: If all non-primitive types (e.g. String, Structure, List, etc) are considered boxed should they all be generated as nullable in Kotlin?
e.g.

```
structure Baz {
    quux: integer
}

structure Foo {
    bar: String,
    baz: Baz
}

```

```kotlin
class Baz(var quux: Int = 0)

class Foo {
    var bar: String? = null
    var baz: Baz? = null
}

```


#### `deprecated` trait

Will generate the equivalent code for the shape annotated with Kotlin's `@Deprecated` annotation.

```
@deprecated
structure Foo

@deprecated(message: "no longer used", since: "1.3")
```

```kotlin
@Deprecated
class Foo

@Deprecated(message = "no longer used; since 1.3")
class Foo
```

#### `error` trait

The `error` trait will be processed as an exception type in Kotlin. This requires support from the client-runtime lib. See "Exceptions" in the Appendix.


Note the Smithy core spec indicates: `The message member of an error structure is special-cased. It contains the human-readable message that describes the error. If the message member is not defined in the structure, code generated for the error may not provide an idiomatic way to access the error message (e.g., an exception message in Java).`

If present these should be translated to the `ServiceException::errorMessage` property.


The `httpError` trait should not need additional processing assuming the HTTP response itself is exposed in someway on `ServiceException`. 


```
@error("server")
@httpError(501)
structure NotImplemented {}

@error("client")
@retryable
structure ThrottlingError {
    @required
    message: String,
}

```


```kotlin
import software.amazon.smithy.kotlin.core.ServiceException

class NotImplementedException: ServiceException {

    constructor() : super()

    constructor(message: String?) : super(message)

    constructor(message: String?, cause: Throwable?) : super(message, cause)

    constructor(cause: Throwable?) : super(cause)

    override val serviceName: String = "MyService"

    override val errorType: ErrorType = ErrorType.Server

    override val isRetryable: Boolean = false
}


class ThrottlingError : ServiceException {

    constructor() : super()

    constructor(message: String?) : super(message)

    constructor(message: String?, cause: Throwable?) : super(message, cause)

    constructor(cause: Throwable?) : super(cause)

    override val serviceName: String = "MyService"

    override val errorType: ErrorType = ErrorType.Client

    override val isRetryable: Boolean = true
}


```


### Constraint traits

#### `enum` trait

Kotlin has first class support for enums and the SDK should make use of them to provide a type safe interface.

When no `name` is provided the enum name will be the same as the value, otherwise the Kotlin SDK will use the provided enum name.

The value will be stored as an additional property on the enum and passed in the constructor. This allows enums to be applied to other types in the future if Smithy evolves to allow it.


```
@enum("YES": {}, "NO": {})
string SimpleYesNo

@enum("Yes": {name: "YES"}, "No": {name: "NO"})
string TypedYesNo
```

```kotlin
enum class SimpleYesNo(val value: String) {
    YES("YES")
    NO("NO")
}

enum class TypedYesNo(val value: String) {
    YES("Yes")
    NO("No")
}
```


```
@enum(
    t2.nano: {
        name: "T2_NANO",
        documentation: """
            T2 instances are Burstable Performance
            Instances that provide a baseline level of CPU
            performance with the ability to burst above the
            baseline.""",
        tags: ["ebsOnly"]
    },
    t2.micro: {
        name: "T2_MICRO",
        documentation: """
            T2 instances are Burstable Performance
            Instances that provide a baseline level of CPU
            performance with the ability to burst above the
            baseline.""",
        tags: ["ebsOnly"]
    },
    m256.mega: {
        name: "M256_MEGA",
        deprecated: true
    }
)
string MyString
```


```kotlin
enum class MyString(val value: String) {

    /**
     * T2 instances are Burstable Performance Instances that provide a baseline level of CPU performance with the ability to burst above the baseline.
     */
    T2_NANO("t2.nano"),

    /**
     * T2 instances are Burstable Performance Instances that provide a baseline level of CPU performance with the ability to burst above the baseline.
     */
    T2_MICRO("t2.micro"),

    @Deprecated
    M256_MEGA("m256.mega"),
}
```


#### Considerations

**Serialization**


Serialization will need to make use of the given `value` of the enum rather than the name of the enum constant. 

See the following for examples using kotlinx.serialization:
* https://ahsensaeed.com/enum-class-serialization-kotlinx-serialization-library/
* https://github.com/Kotlin/kotlinx.serialization/issues/31#issuecomment-488572539

**Unknown Enum Names**

The Smithy core spec indicates that unknown enum values need to be handled as well. 

```
Consumers that choose to represent enums as constants SHOULD ensure that unknown enum names returned from a service do not cause runtime failures.
```

There isn't a great way to do that automatically yet. 
See: https://github.com/Kotlin/kotlinx.serialization/issues/90


The way to do that currently would be to always generate enums with an `SDK_UNKNOWN` enum constant and set the value to that during deserialization if one of the values fails to match.

**QUESTION**: Is it important to capture what the unrecognized value was? If so we need to rethink the enum representation probably.


#### `idRef` trait
Not processed

#### `length` trait
**TODO**
**QUESTION** I don't even see where these constraints (length, range, pattern, etc) are processed in the smithy-typescript/smithy-go code generators. Are they not implemented?

#### `pattern` trait
**TODO**

#### `private` trait
Not processed 

#### `range` trait
**TODO**

#### `required` trait

```
struct Foo {
    @required
    bar: String
}
```

##### ALTERNATIVE 1

All members marked `required` could show up in the constructor of the class and not be treated as nullable

```kotlin
class Foo(@Required var bar: String) {
}
```

##### ALTERNATIVE 2

Generate the code normally but mark it with the kotlinx.serialization `@Required` annotation.

```kotlin
class Foo {
    @Required
    var bar: String? = null
}
```


NOTE: Regardless of which way we go we should mark the field with the `@Required` annotation. This forces serialization to be mandatory and always present/expected in serialized form.
See [kotlinx.serialization annotations](https://github.com/Kotlin/kotlinx.serialization/blob/master/docs/examples.md#annotations) 

#### `uniqueItems` trait
**TODO**

### Behavior traits

#### `idempotentcyToken` trait
**TODO** The spec states that `clients MAY automatically provide a value`. This could be interpreted to provide a default UUID and allow it to be overridden.

#### `idempotent` trait

Not processed

**FUTURE** It may be worthwhile generating documentation that indicates the operation is idempotent.

#### `readonly` trait

Not processed

#### `retryable` trait

This trait influences errors, see the `error` trait for how it will be handled.


#### `paginated` trait

Not processed

**QUESTION** If I understood correctly the members targeted by `inputToken`/`outputToken`/`items` all MUST be defined in the input/output structures. As in the generator isn't expected to create those members if they don't exist?
**QUESTION** Would it be useful to process the trait for documentation purposes on those class members or is it expected that those fields would already have attached documentation traits?

### Resource traits

#### `references` trait
Not processed

#### `resourceIdentifier` trait
Not processed

### Protocol traits

#### `protocols` trait

Inspected to see if the protocol is supported by the code generator/client-runtime. If no protocol is supported codegen will fail.

The `auth` peroperty of this trait will be inspected just to confirm at least one of the authentication schemes is supported.

All of the built-in HTTP authentication schemes will be supported by being able to customize the request headers

**TODO** I

**QUESTION** Should we have codegen validate the request has one of the auth schemes expected for a particular operation before sending the request? 
    * (AJT) - I think this would be nice but not necessary, at least out the gate, presumably we'll get an error response from the server that will make sense.


#### `auth` trait

Processed the same as the `auth` property of the `protocols` trait. 

#### `jsonName` trait

The generated class member will have the `@SerialName("...")` annotation added to the property. 

* **TODO**: Assumes we utilize kotlinx.serialization to handle JSON serialization.

#### `mediaType` trait

The media type trait SHOULD influence the HTTP Content-Type header if not already set.

**QUESTION** Can we ship an initial version without supporting this (as long as the client has the ability to set the Content-Type header)? 


#### `timestampFormat` trait

**TODO** - This depends on the datetime lib we use and how we plug serde into everything. Roughly this just affects the serde step of any `timestamp` shape.


### Documentation traits

#### `documentation` trait

All top level classes, enums, and their members will be generated with the given documentation.

#### `examples` trait

Not processed

**FUTURE** We probably should process this but I think it's ok to put it lower priority

#### `externalDocumentation` trait

Processed the same as the `documentation` trait. The link will be processed appropriately for the target documentation engine (e.g. [dokka](https://github.com/Kotlin/dokka)).

#### `sensitive` trait

Not processed

#### `since` trait

Not processed

**FUTURE** We should probably process this into the generated documentation.

#### `tags` trait

Not processed

#### `title` trait

Combined with the generated documentation as the first text to show up for a service or resource.


### Endpoint traits

#### `endpoint` trait
**TODO**

#### `hostLabel` trait
**TODO**


<<<<<<< HEAD
# HTTP Protocol Bindings

**TODO**
=======

## Event Stream Spec

Reference to the (Event Stream spec)[https://awslabs.github.io/smithy/spec/event-streams.html] which builds on top of the Core spec

### What is an Event Stream?

An event stream is an abstraction that allows multiple messages to be sent asynchronously between a client and server.  Serialization and format of message sent are defined by the protocol in the smithy model.

The operation input or output can be marked with an **`eventStream`** trait. A member that targets a structure is a single-event event stream, and a member that targets a union is a multi-event event stream.

### Single Event Stream Behavior

Clients that send or receive single-event event streams are expected to provide an abstraction to end-users that allows values to be produced or consumed asynchronously for the targeted event structure.

Given this structure where `@eventStream` is on the input of the structure:

```
namespace smithy.example

operation PublishMessages {
    input: PublishMessagesInput
}

structure PublishMessagesInput {
    room: String,

    @eventStream
    messages: Message,
}

structure Message {
    message: String,
}
```

In Kotlin we can use channels to represent this:

```kotlin
//generated code
class PublishMessagesInput {
    var room: String? = null
    var messages: Message
}

class Message {
    var message: String? = null
}


class PublishMessageRequest {
    var input: PublishMessagesInput
    //....any other necessary props for a request
}

val channel = PublishMessagesChannel<Unit>()

suspend fun publishMessages(request: PublishMessagesRequest) {
    launch {
        channel.send(request)
        channel.close() //close the channel after we send the request, the output does not need to receive asychronously and all the senders are guaranteed to send before the close.
        //trying to send all the results at once since receiver is not asynchronous??? not sure if this is the right way to do this?
    }
}

```

**Note:** Produce in the below example is an experimental api. Behaviour of producers that work as children in a parent scope with respect to cancellation and error handling may change in the future.

If the `@eventStream` trait were on the output of the smithy model like this:

```
namespace smithy.example

operation SubscribeToMovements {
    output: SubscribeToMovementsOutput
}

structure SubscribeToMovementsOutput {
    @eventStream
    movements: Movement,
}

structure Movement {
    angle: Float,
    velocity: Float,
}
```

our code would differ in that it would use a produce channel to send so that it could receive from that channel asynchronously.

```kotlin
class Movement {
    var angle: Float
    var velocity: Float
}

class SubscribeToMovementsOutput {
    var movements: Movement
}

class SubscribeToMovementsResponse {
    var output:SubscribeToMovementsOutput
}

fun subscribeToMovements(): SubscribeToMovementsResponse {
    //does something to subscribe to movements via given protocol
}

fun CoroutineScope.produceMovements():          ReceiveChannel<SubscribeToMovementsResponse>> = produce {
        subscribeToMovements()
}

fun CoroutineScope.subscribeToMovementsProcessor(channel: ReceiveChannel<SubscribeToMovementsResponse>): SubscribeToMovementsResponse {
    launch {
        for (movement in channel) {
            return movement
        }
    }
}

//to use this generated code in code as a developer you might do something like below:
val producer = produceMovements()
launch { 
    subscribeToMovementsProcessor(producer)
}

producer.cancel() // cancel producer coroutine and thus kill subscription


```


## Appendix
>>>>>>> 7867411c

# Appendix

## Exceptions

The client runtime lib will expose the common exception types that all generated service/operation errors will be translated to (and inherit from).

### Background: Current aws-sdk-android exception hierarchy

```
java.lang.Object
   java.lang.Throwable
       java.lang.Exception
           java.lang.RuntimeException
               com.amazonaws.AmazonClientException
                   com.amazonaws.AmazonServiceException 
                       ... all service specific exceptions/errors
```


`AmazonClientException`

Base exception class for any errors that occur while attempting to use an AWS client to make service calls to Amazon Web Services.

Error responses from services will be handled as AmazonServiceExceptions. This class is primarily for errors that occur when unable to get a response from a service, or when the client is unable to understand a response from a service. For example, if a caller tries to use a client to make a service call, but no network connection is present, an AmazonClientException will be thrown to indicate that the client wasn't able to successfully make the service call, and no information from the service is available.

Callers should typically deal with exceptions through AmazonServiceException, which represent error responses returned by services. AmazonServiceException has much more information available for callers to appropriately deal with different types of errors that can occur.


The API currently looks like this:

```
// Creates a new AmazonClientException with the specified message.
AmazonClientException(java.lang.String message)

// Creates a new AmazonClientException with the specified message, and root cause.
AmazonClientException(java.lang.String message, java.lang.Throwable t)

// Create an AmazonClientException with an exception cause.
AmazonClientException(java.lang.Throwable throwable)

// Returns a hint as to whether it makes sense to retry upon this exception
boolean isRetryable()
```


`AmazonServiceException`

Extension of AmazonClientException that represents an error response returned by an Amazon web service. Receiving an exception of this type indicates that the caller's request was correctly transmitted to the service, but for some reason, the service was not able to process it, and returned an error response instead.

AmazonServiceException provides callers several pieces of information that can be used to obtain more information about the error and why it occurred. In particular, the errorType field can be used to determine if the caller's request was invalid, or the service encountered an error on the server side while processing it.


The API currently looks like this:
```java
enum class ErrorType {
    Client, Service, Unknown
}


// Constructs a new AmazonServiceException with the specified message.
AmazonServiceException(java.lang.String errorMessage)

// Constructs a new AmazonServiceException with the specified message and exception indicating the root cause.
AmazonServiceException(java.lang.String errorMessage, java.lang.Exception cause)

// Returns the AWS error code represented by this exception.
String 	getErrorCode()

// Sets the AWS error code represented by this exception.
void 	setErrorCode(java.lang.String errorCode)

String 	getErrorMessage() 

void 	setErrorMessage(java.lang.String errorMessage) 

// Indicates who is responsible for this exception (caller, service, or unknown).
AmazonServiceException.ErrorType 	getErrorType()

// Sets the type of error represented by this exception (sender, receiver, or unknown), indicating if this exception was the caller's fault, or the service's fault.
void 	setErrorType(AmazonServiceException.ErrorType errorType)

String 	getMessage() 

// Returns the AWS request ID that uniquely identifies the service request the caller made.
String 	getRequestId()

// Sets the AWS requestId for this exception.
void 	setRequestId(java.lang.String requestId)

// Returns the name of the service that sent this error response.
String 	getServiceName()

// Sets the name of the service that sent this error response.
void 	setServiceName(java.lang.String serviceName)


// Returns the HTTP status code that was returned with this service exception.
int 	getStatusCode()

// Sets the HTTP status code that was returned with this service exception.
void 	setStatusCode(int statusCode)

```



### New Client Runtime Exception Hierarchy 

One of the problems is that the `smithy-LANG` packages are supposed to be AWS agnostic. They generate code for a target language and set of protocols supported. As such we really shouldn't introduce things like `AmazonException` into such a package. That is the point of the higher level codegen package to decorate and specialize codegen for AWS specific behaviors.


Given that, generated errors (from smithy-kotlin) will all inherit from a common exception hierarchy independent of AWS/Amazon.


```
RuntimeException
    SdkBaseException
        ClientException
            ServiceException
```


The actual `aws-sdk-kotlin` Smithy code generator should customize these error types so that the exceptions thrown match what's existing (e.g. AmazonClientException instead of ClientException).


The following exceptions would be defined in whatever the client runtime lib is that the generated smithy-kotlin code depends on. Everything in this hierarchy is independent of AWS specifics.


```kotlin

package software.amazon.smithy.kotlin.core


/**
 * Base exception class for all exceptions thrown by the SDK. Exception may be a client side exception or a service exception
 */
open class SdkBaseException: RuntimeException {

    constructor() : super()

    constructor(message: String?) : super(message)

    constructor(message: String?, cause: Throwable?) : super(message, cause)

    constructor(cause: Throwable?) : super(cause)
}

/**
 * Base exception class for any errors that occur while attempting to use an SDK client to make (Smithy) service calls.
 */
open class ClientException: SdkBaseException {
    constructor() : super()

    constructor(message: String?) : super(message)

    constructor(message: String?, cause: Throwable?) : super(message, cause)

    constructor(cause: Throwable?) : super(cause)

    open val isRetryable: Boolean = true
}

/**
 * ServiceException - Base exception class for any error response returned by a service. Receiving an exception of this
 * type indicates that the caller's request was successfully transmitted to the service and the service sent back an
 * error response.
 */
open class ServiceException: ClientException {

    /**
     * Indicates who (if known) is at fault for this exception.
     */
    enum class ErrorType {
        Client,
        Server,
        Unknown
    }

    constructor() : super()

    constructor(message: String?) : super(message)

    constructor(message: String?, cause: Throwable?) : super(message, cause)

    constructor(cause: Throwable?) : super(cause)

    /**
     * The name of the service that sent this error response
     */
    open val serviceName: String = ""

    /**
     * Indicates who is responsible for this exception (caller, service, or unknown)
     */
    open val errorType: ErrorType = ErrorType.Unknown

    /**
     * The human-readable error message provided by the service
     */
    open var errorMessage: String = ""

    // TODO - HTTP response/protocol response
    // What about non-HTTP protocols?
    open var httpResponse: HttpResponse? = null
}

```

**TODO** Exposing `httpResponse` directly feels "wrong" here. Can we do it in a protocol agnostic way? Or is it actually ok since codegen is usually specific to a protocol?



The higher level AWS specific client runtime lib would build on top of those agnostic service exceptions. Error traits would be customized and processed using these exceptions instead of the generic ones.

```kotlin

package com.amazonaws

import software.amazon.smithy.kotlin.core.ServiceException

open class AmazonServiceException: ServiceException {

    constructor() : super()

    constructor(message: String?) : super(message)

    constructor(message: String?, cause: Throwable?) : super(message, cause)

    constructor(cause: Throwable?) : super(cause)

    /**
     * The AWS request ID that uniquely identifies the service request the caller made
     */
    open var requestId: String = ""

    /**
     * The AWS error code represented by this exception
     */
    open var errorCode: String = ""

    /**
     * The HTTP Status code if known.
     * NOTE: This is here to match the legacy AmazonServiceException currently in use.
     */
    @Deprecated("Use the HttpResponse of ServiceException directly")
    val statusCode: Int
        // pull from the HTTPResponse of ServiceException if available otherwise default it
        get() = this.httpResponse?.statusCode ?: 0
}
```

**QUESTION** Can we actually make the exceptions backwards compatible or will the package rearrangement make that impossible? If it's not impossible what does the inheritance need to look like to make it work out? I believe it would be something like `RuntimeException <- SdkBaseException <- ClientException <- AmazonClientException <- ServiceException <- AmazonServiceException`. This all depends on what the split looks like for the runtime libraries. These needs more thought...


## Marshalling/Unmarshalling

**TODO** - Need to define how types will be marshalled and interact with the client runtime package.

## Project Structure

<<<<<<< HEAD
**TODO** Document what the generated project structure is (and how smithy namespaces are processed)
=======
**TODO** - Need to define how types will be marshalled and interact with the client runtime package. Middleware?
>>>>>>> 7867411c
<|MERGE_RESOLUTION|>--- conflicted
+++ resolved
@@ -606,11 +606,9 @@
 **TODO**
 
 
-<<<<<<< HEAD
 # HTTP Protocol Bindings
 
 **TODO**
-=======
 
 ## Event Stream Spec
 
@@ -743,9 +741,6 @@
 
 ```
 
-
-## Appendix
->>>>>>> 7867411c
 
 # Appendix
 
@@ -1003,12 +998,8 @@
 
 ## Marshalling/Unmarshalling
 
-**TODO** - Need to define how types will be marshalled and interact with the client runtime package.
+**TODO** - Need to define how types will be marshalled and interact with the client runtime package. Middleware?
 
 ## Project Structure
 
-<<<<<<< HEAD
-**TODO** Document what the generated project structure is (and how smithy namespaces are processed)
-=======
-**TODO** - Need to define how types will be marshalled and interact with the client runtime package. Middleware?
->>>>>>> 7867411c
+**TODO** Document what the generated project structure is (and how smithy namespaces are processed)